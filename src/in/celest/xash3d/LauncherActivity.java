--- conflicted
+++ resolved
@@ -13,17 +13,6 @@
 import android.view.MenuItem;
 import android.view.View;
 import android.view.Window;
-<<<<<<< HEAD
-import android.widget.EditText;
-import android.widget.TextView;
-
-import android.widget.CheckBox;
-import android.widget.CompoundButton;
-import android.widget.Button;
-import android.widget.Spinner;
-import android.widget.ArrayAdapter;
-=======
->>>>>>> 4ccca490
 
 import android.content.Intent;
 import android.content.ComponentName;
@@ -34,6 +23,7 @@
 import android.content.DialogInterface.OnDismissListener;
 
 import android.widget.EditText;
+import android.widget.TextView;
 import android.widget.CheckBox;
 import android.widget.CompoundButton;
 import android.widget.Button;
@@ -69,19 +59,12 @@
 	public final static String UPDATE_LINK = "https://api.github.com/repos/SDLash3D/xash3d-android-project/releases/latest";
 	static EditText cmdArgs;
 	static ToggleButton useVolume;
-<<<<<<< HEAD
 	static ToggleButton resizeWorkaround;
-	static EditText resPath;
-	static SharedPreferences mPref;
-	static Spinner pixelSpinner;
-	static TextView tvResPath;
-=======
 	static CheckBox	checkUpdates;
 	static EditText resPath;
 	static SharedPreferences mPref;
 	static Spinner pixelSpinner;
 	
->>>>>>> 4ccca490
 	String getDefaultPath()
 	{
 		File dir = Environment.getExternalStorageDirectory();
@@ -97,86 +80,8 @@
 		this.requestWindowFeature(Window.FEATURE_NO_TITLE);
 		//super.setTheme( 0x01030005 );
 		if ( sdk >= 21 )
-		super.setTheme( 0x01030224 );
-<<<<<<< HEAD
-        setContentView(R.layout.activity_launcher);
-
-	TabHost tabHost = (TabHost) findViewById(R.id.tabhost);
-
-	tabHost.setup();
-
-	TabHost.TabSpec tabSpec;
-	tabSpec = tabHost.newTabSpec("tabtag1");
-	tabSpec.setIndicator(getString(R.string.text_tab1));
-	tabSpec.setContent(R.id.tab1);
-	tabHost.addTab(tabSpec);
-
-	tabSpec = tabHost.newTabSpec("tabtag2");
-	tabSpec.setIndicator(getString(R.string.text_tab2));
-	tabSpec.setContent(R.id.tab2);
-	tabHost.addTab(tabSpec);
-
-	final String[] list = {
-	"32 bit (RGBA8888)",
-	"24 bit (RGB888)",
-	"16 bit (RGB565)",
-	"16 bit (RGBA5551)",
-	"16 bit (RGBA4444)",
-	"8 bit (RGB332)"
-	};
-	pixelSpinner = (Spinner) findViewById(R.id.pixelSpinner);
-	ArrayAdapter<String> adapter = new ArrayAdapter<String>(this,android.R.layout.simple_spinner_item, list);
-	//ArrayAdapter<CharSequence> adapter = ArrayAdapter.createFromResource(this, list, android.R.layout.simple_spinner_item);
-	adapter.setDropDownViewResource(android.R.layout.simple_spinner_item);
-	pixelSpinner.setAdapter(adapter);
-        Button selectFolderButton = ( Button ) findViewById( R.id.button_select );
-        selectFolderButton.setOnClickListener(new View.OnClickListener(){
-           	   @Override
-            public void onClick(View v) {
-			selectFolder(v);
-                }
-        });
-        ((Button)findViewById( R.id.button_launch )).setOnClickListener(new View.OnClickListener(){
-           	   @Override
-            public void onClick(View v) {
-			startXash(v);
-                }
-        });
-        ((Button)findViewById( R.id.button_shortcut )).setOnClickListener(new View.OnClickListener(){
-           	   @Override
-            public void onClick(View v) {
-			createShortcut(v);
-                }
-        });
-        ((Button)findViewById( R.id.button_about )).setOnClickListener(new View.OnClickListener(){
-           	   @Override
-            public void onClick(View v) {
-			aboutXash(v);
-                }
-        });
-//		if ( Build.VERSION.SDK_INT < 21 )
-//			selectFolder.setVisibility( View.GONE );
-	mPref = getSharedPreferences("engine", 0);
-	cmdArgs = (EditText)findViewById(R.id.cmdArgs);
-	cmdArgs.setText(mPref.getString("argv","-dev 3 -log"));
-	useVolume = ( ToggleButton ) findViewById( R.id.useVolume );
-	useVolume.setChecked(mPref.getBoolean("usevolume",true));
-	resizeWorkaround = ( ToggleButton ) findViewById( R.id.enableResizeWorkaround );
-	resizeWorkaround.setChecked(mPref.getBoolean("enableResizeWorkaround",true));
-	resPath = ( EditText ) findViewById( R.id.cmdPath );
-	tvResPath = ( TextView ) findViewById( R.id.textView_path );
-	updatePath(mPref.getString("basedir", getDefaultPath()));
-	resPath.setOnFocusChangeListener( new View.OnFocusChangeListener()
-	
-	{
-		@Override
-		public void onFocusChange(View v, boolean hasFocus)
-		{
-			updatePath( resPath.getText().toString() );
-		}
-	} );
-	pixelSpinner.setSelection(mPref.getInt("pixelformat", 0));
-=======
+			super.setTheme( 0x01030224 );
+		
 		setContentView(R.layout.activity_launcher);
 
 		TabHost tabHost = (TabHost) findViewById(R.id.tabhost);
@@ -195,10 +100,11 @@
 
 		mPref		 = getSharedPreferences("engine", 0);
 		cmdArgs		 = (EditText)findViewById(R.id.cmdArgs);
-		useVolume	 = ( ToggleButton ) findViewById( R.id.useVolume );
-		resPath		 = ( EditText ) findViewById( R.id.cmdPath );
+		useVolume	 = (ToggleButton) findViewById( R.id.useVolume );
+		resPath		 = (EditText) findViewById( R.id.cmdPath );
 		checkUpdates = (CheckBox)findViewById(R.id.check_updates);
 		pixelSpinner = (Spinner) findViewById(R.id.pixelSpinner);
+		resizeWorkaround = (ToggleButton) findViewById( R.id.enableResizeWorkaround );
 
 		final String[] list = {
 			"RGBA8888",
@@ -216,13 +122,12 @@
 		resPath.setText(mPref.getString("basedir", getDefaultPath()));
 		cmdArgs.setText(mPref.getString("argv","-dev 3 -log"));
 		pixelSpinner.setSelection(mPref.getInt("pixelformat", 0));
+		resizeWorkaround.setChecked(mPref.getBoolean("enableResizeWorkaround",true));
 
 		if(mPref.getBoolean("check_updates", true))
 		{
 			new CheckUpdate(true).execute(UPDATE_LINK);
 		}
-
->>>>>>> 4ccca490
 	}
 
 	void updatePath( String text )
@@ -233,19 +138,6 @@
 	}
     public void startXash(View view)
     {
-<<<<<<< HEAD
-	Intent intent = new Intent(this, XashActivity.class);
-	intent.addFlags(Intent.FLAG_ACTIVITY_NEW_TASK);
-
-	SharedPreferences.Editor editor = mPref.edit();
-	editor.putString("argv", cmdArgs.getText().toString());
-	editor.putBoolean("usevolume",useVolume.isChecked());
-	editor.putString("basedir", resPath.getText().toString());
-	editor.putInt("pixelformat", pixelSpinner.getSelectedItemPosition());
-	editor.putBoolean("enableResizeWorkaround",resizeWorkaround.isChecked());
-	editor.commit();
-	startActivity(intent);
-=======
 		Intent intent = new Intent(this, XashActivity.class);
 		intent.addFlags(Intent.FLAG_ACTIVITY_NEW_TASK);
 
@@ -254,10 +146,10 @@
 		editor.putBoolean("usevolume",useVolume.isChecked());
 		editor.putString("basedir", resPath.getText().toString());
 		editor.putInt("pixelformat", pixelSpinner.getSelectedItemPosition());
+		editor.putBoolean("enableResizeWorkaround",resizeWorkaround.isChecked());
 		editor.putBoolean("check_updates", checkUpdates.isChecked());
 		editor.commit();
 		startActivity(intent);
->>>>>>> 4ccca490
     }
 
 	public void aboutXash(View view)
@@ -284,34 +176,15 @@
 		resPath.setEnabled(false);
 	}
 
-<<<<<<< HEAD
-public void onActivityResult(int requestCode, int resultCode, Intent resultData) {
-		if (resultCode == RESULT_OK) {
-try{
-
-		if( resPath == null )
-		    return;
-		updatePath( resultData.getStringExtra("GetPath"));
-
-//	final List<String> paths = resultData.getData().getPathSegments();
-//			String[] parts = paths.get(1).split(":");
-//			String storagepath = Environment.getExternalStorageDirectory().getPath() + "/";
-//			String path = storagepath + parts[1];
-//			if( path != null)
-//				resPath.setText( path );
-			resPath.setEnabled(true);
-		}
-		catch(Exception e)
-=======
 	public void onActivityResult(int requestCode, int resultCode, Intent resultData) 
 	{
 		if (resultCode == RESULT_OK) 
->>>>>>> 4ccca490
 		{
 			try	
 			{
-				resPath = ( EditText ) findViewById( R.id.cmdPath );
-				resPath.setText( resultData.getStringExtra("GetPath"));
+				if( resPath == null )
+					return;
+				updatePath(resultData.getStringExtra("GetPath"));
 
 //				final List<String> paths = resultData.getData().getPathSegments();
 //				String[] parts = paths.get(1).split(":");

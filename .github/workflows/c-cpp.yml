--- conflicted
+++ resolved
@@ -66,12 +66,8 @@
             targetos: apple
             targetarch: amd64
     env:
-<<<<<<< HEAD
       SDL_VERSION: 2.30.11
-=======
-      SDL_VERSION: 2.30.9
       FFMPEG_VERSION: 7.1
->>>>>>> 8b4b0479
       GH_CPU_ARCH: ${{ matrix.targetarch }}
       GH_CPU_OS: ${{ matrix.targetos }}
       GH_CROSSCOMPILING: ${{ matrix.cross }}

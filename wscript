#! /usr/bin/env python
# encoding: utf-8
# a1batross, mittorn, 2018

from waflib import Build, Context, Logs
from waflib.Tools import waf_unit_test
import sys
import os

VERSION = '0.99'
APPNAME = 'xash3d-fwgs'
top = '.'
default_prefix = '/' # Waf uses it to set default prefix

Context.Context.line_just = 55 # should fit for everything on 80x26

class Subproject:
<<<<<<< HEAD
	def __init__(self, name, fnFilter = None):
		self.name = name
		self.fnFilter = fnFilter
=======
	name      = ''
	dedicated = True  # if true will be ignored when building dedicated server
	singlebin = False # if true will be ignored when singlebinary is set
	ignore    = False # if true will be ignored, set by user request
	mandatory  = False
	onlypsp = False

	def __init__(self, name, dedicated=True, singlebin=False, mandatory = False, onlypsp = False):
		self.name = name
		self.dedicated = dedicated
		self.singlebin = singlebin
		self.mandatory = mandatory
		self.onlypsp = onlypsp
>>>>>>> cae351f7

	def is_exists(self, ctx):
		return ctx.path.find_node(self.name + '/wscript')

	def is_enabled(self, ctx):
		if not self.is_exists(ctx):
			return False

		if self.fnFilter:
			return self.fnFilter(ctx)

		return True

<<<<<<< HEAD
class RefDll:
	def __init__(self, name, default, key = None):
		self.name = name
		self.default = default
		self.dest = key if key else name.upper()
=======
		if ctx.env.DEST_OS != 'psp' and self.onlypsp:
			return False

		if ctx.env.DEDICATED and self.dedicated:
			return False
>>>>>>> cae351f7

	def register_option(self, opt):
		kw = dict()
		if self.default:
			act = 'disable'
			kw['action'] = 'store_false'
		else:
			act = 'enable'
			kw['action'] = 'store_true'

		key = '--%s-%s' % (act, self.name)

		kw['dest'] = self.dest
		kw['default'] = self.default
		kw['help'] = '%s %s renderer [default: %%default]' % (act, self.name)

		opt.add_option(key, **kw)

	def register_env(self, env, opts, force):
		env[self.dest] = force or opts.__dict__[self.dest]

	def register_define(self, conf):
		conf.define_cond('XASH_REF_%s_ENABLED' % self.dest, conf.env[self.dest])

SUBDIRS = [
<<<<<<< HEAD
	# always configured and built
	Subproject('public'),
	Subproject('filesystem'),
	Subproject('engine'),
	Subproject('stub/server'),
=======
	Subproject('public',      dedicated=False, mandatory = True),
	Subproject('game_launch', singlebin=True),
	Subproject('ref_gl',),
	Subproject('ref_gu', onlypsp=True),
	Subproject('ref_soft'),
	Subproject('mainui'),
	Subproject('vgui_support'),
	Subproject('stubserver/server', dedicated=False),
	Subproject('stubserver/client'),
>>>>>>> cae351f7
	Subproject('dllemu'),

	# disable only by engine feature, makes no sense to even parse subprojects in dedicated mode
	Subproject('3rdparty/extras',       lambda x: not x.env.DEDICATED and x.env.DEST_OS != 'android'),
	Subproject('3rdparty/nanogl',       lambda x: not x.env.DEDICATED and x.env.NANOGL),
	Subproject('3rdparty/gl-wes-v2',    lambda x: not x.env.DEDICATED and x.env.GLWES),
	Subproject('3rdparty/gl4es',        lambda x: not x.env.DEDICATED and x.env.GL4ES),
	Subproject('ref/gl',                lambda x: not x.env.DEDICATED and (x.env.GL or x.env.NANOGL or x.env.GLWES or x.env.GL4ES)),
	Subproject('ref/soft',              lambda x: not x.env.DEDICATED and not x.env.SUPPORT_BSP2_FORMAT and x.env.SOFT),
	Subproject('3rdparty/mainui',       lambda x: not x.env.DEDICATED),
	Subproject('3rdparty/vgui_support', lambda x: not x.env.DEDICATED),
	Subproject('stub/client',           lambda x: not x.env.DEDICATED),
	Subproject('game_launch',           lambda x: not x.env.DISABLE_LAUNCHER),

	# disable only by external dependency presense
	Subproject('3rdparty/opus', lambda x: not x.env.HAVE_SYSTEM_OPUS and not x.env.DEDICATED),

	# enabled optionally
	Subproject('utils/mdldec',     lambda x: x.env.ENABLE_UTILS),
#	Subproject('utils/xar',        lambda x: x.env.ENABLE_UTILS),
	Subproject('utils/run-fuzzer', lambda x: x.env.ENABLE_FUZZER),

	# enabled on PSVita only
	Subproject('ref/gl/vgl_shim',   lambda x: x.env.DEST_OS == 'psvita'),

]

REFDLLS = [
	RefDll('soft', True),
	RefDll('gl', True),
	RefDll('gles1', False, 'NANOGL'),
	RefDll('gles2', False, 'GLWES'),
	RefDll('gl4es', False),
	RefDll('gles3compat', False),
]

def options(opt):
	opt.load('reconfigure compiler_optimizations xshlib xcompile compiler_cxx compiler_c sdl2 clang_compilation_database strip_on_install waf_unit_test msdev msvs msvc subproject cmake')

	grp = opt.add_option_group('Common options')

	grp.add_option('-d', '--dedicated', action = 'store_true', dest = 'DEDICATED', default = False,
		help = 'build Xash Dedicated Server [default: %default]')

	grp.add_option('--gamedir', action = 'store', dest = 'GAMEDIR', default = 'valve',
		help = 'engine default game directory [default: %default]')

	grp.add_option('-8', '--64bits', action = 'store_true', dest = 'ALLOW64', default = False,
		help = 'allow targetting 64-bit engine(Linux/Windows/OSX x86 only) [default: %default]')

	grp.add_option('-P', '--enable-packaging', action = 'store_true', dest = 'PACKAGING', default = False,
		help = 'respect prefix option, useful for packaging for various operating systems [default: %default]')

	grp.add_option('--enable-bundled-deps', action = 'store_true', dest = 'BUILD_BUNDLED_DEPS', default = False,
		help = 'prefer to build bundled dependencies (like opus) instead of relying on system provided')

	grp.add_option('--enable-bsp2', action = 'store_true', dest = 'SUPPORT_BSP2_FORMAT', default = False,
		help = 'build engine and renderers with BSP2 map support(recommended for Quake, breaks compatibility!) [default: %default]')

	grp.add_option('--low-memory-mode', action = 'store', dest = 'LOW_MEMORY', default = 0, type = 'int',
		help = 'enable low memory mode (only for devices have <128 ram)')

<<<<<<< HEAD
	grp.add_option('--disable-werror', action = 'store_true', dest = 'DISABLE_WERROR', default = False,
		help = 'disable compilation abort on warning')

	grp.add_option('--enable-tests', action = 'store_true', dest = 'TESTS', default = False,
		help = 'enable building standalone tests (does not enable engine tests!) [default: %default]')

	# a1ba: special option for me
	grp.add_option('--debug-all-servers', action='store_true', dest='ALL_SERVERS', default=False, help='')

	grp = opt.add_option_group('Renderers options')

	grp.add_option('--enable-all-renderers', action='store_true', dest='ALL_RENDERERS', default=False,
		help = 'enable all renderers supported by Xash3D FWGS [default: %default]')

	for dll in REFDLLS:
		dll.register_option(grp)
=======
	grp.add_option('--ext-opt-mode', action = 'store', dest = 'EXT_OPT', default = 0, type = 'int',
		help = 'enable extended optimization mode (only for weak devices)')

	grp.add_option('--enable-magx', action = 'store_true', dest = 'MAGX', default = False,
		help = 'enable targeting for MotoMAGX phones [default: %default]')

	grp.add_option('--enable-profiling', action = 'store_true', dest = 'PROFILING', default = False,
		help = 'enable building with GNU profiling tools')
>>>>>>> cae351f7

	grp = opt.add_option_group('Utilities options')

	grp.add_option('--enable-utils', action = 'store_true', dest = 'ENABLE_UTILS', default = False,
		help = 'enable building various development utilities [default: %default]')

	grp.add_option('--enable-fuzzer', action = 'store_true', dest = 'ENABLE_FUZZER', default = False,
		help = 'enable building libFuzzer runner [default: %default]' )

	for i in SUBDIRS:
		if not i.is_exists(opt):
			continue

		opt.add_subproject(i.name)

def configure(conf):
	conf.load('fwgslib reconfigure compiler_optimizations')
	conf.env.MSVC_TARGETS = ['x86' if not conf.options.ALLOW64 else 'x64']

	# Load compilers early
	conf.load('xshlib xcompile compiler_c compiler_cxx cmake gccdeps')

	if conf.options.NSWITCH:
		conf.load('nswitch')

	if conf.options.PSVITA:
		conf.load('psvita')

	# HACKHACK: override msvc DEST_CPU value by something that we understand
	if conf.env.DEST_CPU == 'amd64':
		conf.env.DEST_CPU = 'x86_64'

	if conf.env.COMPILER_CC == 'msvc':
		conf.load('msvc_pdb')

	conf.load('msvs msdev subproject gitversion clang_compilation_database strip_on_install waf_unit_test enforce_pic cmake')

	# Force XP compatibility, all build targets should add subsystem=bld.env.MSVC_SUBSYSTEM
	if conf.env.MSVC_TARGETS[0] == 'x86':
		conf.env.MSVC_SUBSYSTEM = 'WINDOWS,5.01'
		conf.env.CONSOLE_SUBSYSTEM = 'CONSOLE,5.01'
	else:
		conf.env.MSVC_SUBSYSTEM = 'WINDOWS'
		conf.env.CONSOLE_SUBSYSTEM = 'CONSOLE'

	enforce_pic = True # modern defaults
<<<<<<< HEAD

	# modify options dictionary early
	if conf.env.DEST_OS == 'android':
		conf.options.NO_VGUI          = True # skip vgui
		conf.options.NANOGL           = True
		conf.options.GLWES            = True
		conf.options.GL4ES            = True
		conf.options.GLES3COMPAT      = True
		conf.options.GL               = False
		conf.define('XASH_SDLMAIN', 1)
	elif conf.env.MAGX:
		conf.options.SDL12            = True
		conf.options.NO_VGUI          = True
		conf.options.GL               = False
		conf.options.LOW_MEMORY       = 1
=======
	valid_build_types = ['fastnative', 'fast', 'release', 'debug', 'nooptimize', 'sanitize', 'none']
	conf.load('fwgslib reconfigure')

	if conf.options.IGNORE_PROJECTS:
		conf.env.IGNORE_PROJECTS = conf.options.IGNORE_PROJECTS.split(',')

	conf.start_msg('Build type')
	if conf.options.BUILD_TYPE == None:
		conf.end_msg('not set', color='RED')
		conf.fatal('Please set a build type, for example "-T release"')
	elif not conf.options.BUILD_TYPE in valid_build_types:
		conf.end_msg(conf.options.BUILD_TYPE, color='RED')
		conf.fatal('Invalid build type. Valid are: %s' % ', '.join(valid_build_types))
	conf.end_msg(conf.options.BUILD_TYPE)

	# -march=native should not be used
	if conf.options.BUILD_TYPE.startswith('fast'):
		Logs.warn('WARNING: \'%s\' build type should not be used in release builds', conf.options.BUILD_TYPE)

	# Force XP compability, all build targets should add
	# subsystem=bld.env.MSVC_SUBSYSTEM
	# TODO: wrapper around bld.stlib, bld.shlib and so on?
	conf.env.MSVC_SUBSYSTEM = 'WINDOWS,5.01'
	conf.env.MSVC_TARGETS = ['x86'] # explicitly request x86 target for MSVC
	if sys.platform == 'win32':
		conf.load('msvc msvc_pdb msdev msvs')
	conf.load('xshlib subproject xcompile gas compiler_c compiler_cxx gitversion clang_compilation_database strip_on_install waf_unit_test')

	try:
		conf.env.CC_VERSION[0]
	except IndexError:
		conf.env.CC_VERSION = (0,)

	# modify options dictionary early
	if conf.env.DEST_OS == 'android':
		conf.options.NO_VGUI= True # skip vgui
		conf.options.NANOGL = True
		conf.options.GLWES  = True
		conf.options.GL     = False

	if conf.env.DEST_OS == 'psp':
		conf.options.NO_VGUI= True # skip vgui
		conf.options.SINGLE_BINARY = True
		conf.options.NO_ASYNC_RESOLVE = True
		conf.options.LOW_MEMORY = 2
		conf.options.EXT_OPT = 2
		conf.options.GL = True
		conf.options.GL_STATIC = True
		conf.options.STATIC = True
		enforce_pic = False

		# set EBOOT.PBP generation parameters
		conf.env.PSP_EBOOT_TITLE = 'Xash3D'
		conf.env.PSP_EBOOT_SFO = 'PARAM.SFO'
		conf.env.PSP_EBOOT_ICON = 'NULL'
		conf.env.PSP_EBOOT_ICON1 = 'NULL'
		conf.env.PSP_EBOOT_UNKPNG = 'NULL'
		conf.env.PSP_EBOOT_PIC1 = 'NULL'
		conf.env.PSP_EBOOT_SND0 = 'NULL'
		conf.env.PSP_EBOOT_PSAR = 'NULL'

		if conf.options.SINGLE_BINARY:
			static_list = ['menu']
			ignore_list = ['ref_gl','stub/server','stub/client']

			if conf.env.PSP_RENDER_TYPE == 'SW':
				static_list.append('ref_soft')
			else:
				ignore_list.append('ref_soft')
				
			if conf.env.PSP_RENDER_TYPE == 'HW':
				static_list.append('ref_gu')
			else:
				ignore_list.append('ref_gu')

			if conf.env.PSP_RENDER_TYPE == 'ALL':
				static_list.append(['ref_soft','ref_gu'])

			conf.options.STATIC_LINKING = ','.join(static_list)
			conf.env.IGNORE_PROJECTS = ignore_list
			conf.load('xshlib') # apply static link options

	if conf.env.STATIC_LINKING:
		enforce_pic = False # PIC may break static linking

	conf.env.MAGX = conf.options.MAGX
	if conf.options.MAGX:
		conf.options.USE_SELECT = True
		conf.options.SDL12 = True
		conf.options.NO_VGUI = True
		conf.options.GL = False
		conf.options.LOW_MEMORY = 1
		conf.options.SINGLE_BINARY = True
>>>>>>> cae351f7
		conf.options.NO_ASYNC_RESOLVE = True
		conf.define('XASH_SDLMAIN', 1)
		enforce_pic = False
	elif conf.env.DEST_OS == 'nswitch':
		conf.options.NO_VGUI          = True
		conf.options.GL               = True
		conf.options.NO_ASYNC_RESOLVE = True
		conf.options.USE_STBTT        = True
	elif conf.env.DEST_OS == 'psvita':
		conf.options.NO_VGUI          = True
		conf.options.GL               = True
		conf.options.NO_ASYNC_RESOLVE = True
		conf.options.USE_STBTT        = True
		# we'll specify -fPIC by hand for shared libraries only
		enforce_pic                   = False

	if conf.env.STATIC_LINKING:
		enforce_pic = False # PIC may break full static builds

	conf.check_pic(enforce_pic)

	# We restrict 64-bit builds ONLY for Win/Linux/OSX running on Intel architecture
	# Because compatibility with original GoldSrc
	if conf.env.DEST_OS in ['win32', 'linux', 'darwin'] and conf.env.DEST_CPU == 'x86_64':
		conf.env.BIT32_MANDATORY = not conf.options.ALLOW64
		if conf.env.BIT32_MANDATORY:
			Logs.info('WARNING: will build engine for 32-bit target')
	else:
		conf.env.BIT32_MANDATORY = False

	conf.load('force_32bit')

<<<<<<< HEAD
	cflags, linkflags = conf.get_optimization_flags()
	cxxflags = list(cflags) # optimization flags are common between C and C++ but we need a copy

	# on the Switch, allow undefined symbols by default, which is needed for libsolder to work
	# we'll specifically disallow them for the engine executable
	# additionally, shared libs are linked without standard libs, we'll add those back in the engine wscript
	if conf.env.DEST_OS == 'nswitch':
		linkflags.remove('-Wl,--no-undefined')
		conf.env.append_unique('LINKFLAGS_cshlib', ['-nostdlib', '-nostartfiles'])
		conf.env.append_unique('LINKFLAGS_cxxshlib', ['-nostdlib', '-nostartfiles'])
	# same on the vita
	elif conf.env.DEST_OS == 'psvita':
		conf.env.append_unique('CFLAGS_cshlib', ['-fPIC'])
		conf.env.append_unique('CXXFLAGS_cxxshlib', ['-fPIC', '-fno-use-cxa-atexit'])
		conf.env.append_unique('LINKFLAGS_cshlib', ['-nostdlib', '-Wl,--unresolved-symbols=ignore-all'])
		conf.env.append_unique('LINKFLAGS_cxxshlib', ['-nostdlib', '-Wl,--unresolved-symbols=ignore-all'])
	# check if we need to use irix linkflags
	elif conf.env.DEST_OS == 'irix' and conf.env.COMPILER_CC == 'gcc':
		linkflags.remove('-Wl,--no-undefined')
		linkflags.append('-Wl,--unresolved-symbols=ignore-all')
		# check if we're in a sgug environment
		if 'sgug' in os.environ['LD_LIBRARYN32_PATH']:
			linkflags.append('-lc')
	elif conf.env.SAILFISH in ['aurora', 'sailfish']:
		# TODO: enable XASH_MOBILE_PLATFORM
		conf.define('XASH_SAILFISH', 1)
		if conf.env.SAILFISH == 'aurora':
			conf.define('XASH_AURORAOS', 1)

		# Do not warn us about bug in SDL_Audio headers
		conf.env.append_unique('CFLAGS', ['-Wno-attributes'])
		conf.env.append_unique('CXXFLAGS', ['-Wno-attributes'])

	conf.check_cc(cflags=cflags, linkflags=linkflags, msg='Checking for required C flags')
	conf.check_cxx(cxxflags=cxxflags, linkflags=linkflags, msg='Checking for required C++ flags')

	conf.env.append_unique('CFLAGS', cflags)
	conf.env.append_unique('CXXFLAGS', cxxflags)
	conf.env.append_unique('LINKFLAGS', linkflags)

	if conf.env.COMPILER_CC != 'msvc' and not conf.options.DISABLE_WERROR:
		opt_flags = [
			# '-Wall', '-Wextra', '-Wpedantic',
			'-fdiagnostics-color=always',

			# stable diagnostics, forced to error, sorted
			'-Werror=alloc-size',
			'-Werror=bool-compare',
			'-Werror=bool-operation',
			'-Werror=cast-align=strict',
			'-Werror=duplicated-cond',
			# '-Werror=format=2',
			'-Werror=implicit-fallthrough=2',
			'-Werror=logical-op',
			'-Werror=nonnull',
			'-Werror=packed',
			'-Werror=packed-not-aligned',
			'-Werror=parentheses',
			'-Werror=return-type',
			'-Werror=sequence-point',
			'-Werror=sizeof-pointer-memaccess',
			'-Werror=sizeof-array-div',
			'-Werror=sizeof-pointer-div',
			'-Werror=strict-aliasing',
			'-Werror=string-compare',
			'-Werror=tautological-compare',
			'-Werror=use-after-free=3',
			'-Werror=unsequenced', # clang's version of -Werror=sequence-point
			'-Werror=vla',
			'-Werror=write-strings',

			# unstable diagnostics, may cause false positives
			'-Winit-self',
			'-Wmisleading-indentation',
			'-Wstringop-overflow',
			'-Wunintialized',
			'-Walloc-zero',

			# disabled, flood
			# '-Wdouble-promotion',

			'-Wunused-variable',
			'-Wunused-but-set-variable',
		]

		opt_cflags = [
			'-Werror=declaration-after-statement',
			'-Werror=enum-conversion',
			'-Werror=implicit-int',
			'-Werror=implicit-function-declaration',
			'-Werror=incompatible-pointer-types',
			'-Werror=int-conversion',
			'-Werror=jump-misses-init',
			'-Werror=old-style-declaration',
			'-Werror=old-style-definition',
			'-Werror=strict-prototypes',
			'-fnonconst-initializers' # owcc
		]

		opt_cxxflags = [] # TODO:

		cflags = conf.filter_cflags(opt_flags + opt_cflags, cflags)
		cxxflags = conf.filter_cxxflags(opt_flags + opt_cxxflags, cxxflags)
=======
	linker_flags = {
		'common': {
			'msvc':  ['/DEBUG'], # always create PDB, doesn't affect result binaries
			'gcc':   ['-Wl,--no-undefined'],
			'owcc':  ['-Wl,option stack=512k']
		},
		'sanitize': {
			'clang': ['-fsanitize=undefined', '-fsanitize=address'],
			'gcc':   ['-fsanitize=undefined', '-fsanitize=address'],
		}
	}

	compiler_c_cxx_flags = {
		'common': {
			# disable thread-safe local static initialization for C++11 code, as it cause crashes on Windows XP
			'msvc':    ['/D_USING_V110_SDK71_', '/Zi', '/FS', '/Zc:threadSafeInit-', '/MT'],
			'clang':   ['-g', '-gdwarf-2', '-fvisibility=hidden'],
			'gcc':     ['-g', '-fvisibility=hidden'],
			'owcc':	   ['-fno-short-enum', '-ffloat-store', '-g3']
		},
		'fast': {
			'msvc':    ['/O2', '/Oy'],
			'gcc': {
				'3':       ['-O3', '-fomit-frame-pointer'],
				'default': ['-Ofast', '-funsafe-math-optimizations', '-funsafe-loop-optimizations', '-fomit-frame-pointer']
			},
			'clang':   ['-Ofast'],
			'default': ['-O3']
		},
		'fastnative': {
			'msvc':    ['/O2', '/Oy'],
			'gcc':     ['-Ofast', '-march=native', '-funsafe-math-optimizations', '-funsafe-loop-optimizations', '-fomit-frame-pointer'],
			'clang':   ['-Ofast', '-march=native'],
			'default': ['-O3']
		},
		'release': {
			'msvc':    ['/O2'],
			'owcc':    ['-O3', '-foptimize-sibling-calls', '-fomit-leaf-frame-pointer', '-fomit-frame-pointer', '-fschedule-insns', '-funsafe-math-optimizations', '-funroll-loops', '-frerun-optimizer', '-finline-functions', '-finline-limit=512', '-fguess-branch-probability', '-fno-strict-aliasing', '-floop-optimize'],
			'default': ['-O3']
		},
		'debug': {
			'msvc':    ['/O1'],
			'gcc':     ['-Og', '-fno-omit-frame-pointer', '-funwind-tables'],
			'owcc':    ['-O0', '-fno-omit-frame-pointer', '-funwind-tables', '-fno-omit-leaf-frame-pointer'],
			'default': ['-O1']
		},
		'sanitize': {
			'msvc':    ['/Od', '/RTC1'],
			'gcc':     ['-Og', '-fsanitize=undefined', '-fsanitize=address'],
			'clang':   ['-O0', '-fsanitize=undefined', '-fsanitize=address'],
			'default': ['-O0']
		},
		'nooptimize': {
			'msvc':    ['/Od'],
			'default': ['-O0']
		}
	}

	compiler_optional_flags = [
#		'-Wall', '-Wextra', '-Wpedantic',
		'-fdiagnostics-color=always',
		'-Werror=return-type',
		'-Werror=parentheses',
		'-Werror=vla',
		'-Werror=tautological-compare',
		'-Werror=duplicated-cond',
#		'-Werror=duplicated-branches', # BEWARE: buggy
		'-Werror=bool-compare',
		'-Werror=bool-operation',
#		'-Werror=cast-align',
		'-Werror=cast-align=strict', # =strict is for GCC >=8
#		'-Werror=packed',
		'-Werror=packed-not-aligned',
		'-Wuninitialized', # older GCC versions have -Wmaybe-uninitialized enabled by this switch, which is not accurate
                                   # so just warn, not error
		'-Winit-self',
		'-Werror=implicit-fallthrough=2', # clang incompatible without "=2"
#		'-Wdouble-promotion', # disable warning flood
		'-Wstrict-aliasing',
	]

	c_compiler_optional_flags = [
		'-Werror=incompatible-pointer-types',
		'-Werror=implicit-function-declaration',
		'-Werror=int-conversion',
		'-Werror=implicit-int',
#		'-Werror=strict-prototypes',
		'-Werror=old-style-declaration',
		'-Werror=old-style-definition',
#		'-Werror=declaration-after-statement', 
		'-Werror=enum-conversion',
		'-fnonconst-initializers' # owcc
	]

	linkflags = conf.get_flags_by_type(linker_flags, conf.options.BUILD_TYPE, conf.env.COMPILER_CC, conf.env.CC_VERSION[0])
	cflags    = conf.get_flags_by_type(compiler_c_cxx_flags, conf.options.BUILD_TYPE, conf.env.COMPILER_CC, conf.env.CC_VERSION[0])

	# Profiling
#	if conf.options.PROFILING:
#		prof_cflags = {
#			'gcc':   ['-pg']
#		}
#		cflags    += conf.get_flags_by_compiler(prof_cflags, conf.env.COMPILER_CC)

	# Here we don't differentiate C or C++ flags
	if conf.options.LTO:
		lto_cflags = {
			'msvc':  ['/GL'],
			'gcc':   ['-flto'],
			'clang': ['-flto']
		}

		lto_linkflags = {
			'msvc':  ['/LTCG'],
			'gcc':   ['-flto'],
			'clang': ['-flto']
		}
		cflags    += conf.get_flags_by_compiler(lto_cflags, conf.env.COMPILER_CC)
		linkflags += conf.get_flags_by_compiler(lto_linkflags, conf.env.COMPILER_CC)

	if conf.options.POLLY:
		polly_cflags = {
			'gcc':   ['-fgraphite-identity'],
			'clang': ['-mllvm', '-polly']
			# msvc sosat :(
		}

		cflags   += conf.get_flags_by_compiler(polly_cflags, conf.env.COMPILER_CC)
	
	# And here C++ flags starts to be treated separately
	cxxflags = list(cflags)
	if conf.env.COMPILER_CC != 'msvc':
		conf.check_cc(cflags=cflags, linkflags=linkflags, msg= 'Checking for required C flags')
		conf.check_cxx(cxxflags=cflags, linkflags=linkflags, msg= 'Checking for required C++ flags')
>>>>>>> cae351f7

		conf.env.append_unique('CFLAGS', cflags)
		conf.env.append_unique('CXXFLAGS', cxxflags)

	conf.env.TESTS         = conf.options.TESTS
	conf.env.ENABLE_UTILS  = conf.options.ENABLE_UTILS
	conf.env.ENABLE_FUZZER = conf.options.ENABLE_FUZZER
	conf.env.DEDICATED     = conf.options.DEDICATED
	conf.env.SUPPORT_BSP2_FORMAT = conf.options.SUPPORT_BSP2_FORMAT

	# disable game_launch compiling on platform where it's not needed
	conf.env.DISABLE_LAUNCHER = conf.env.DEST_OS in ['android', 'nswitch', 'psvita', 'dos'] or conf.env.MAGX or conf.env.DEDICATED

	if conf.env.SAILFISH == 'aurora':
		conf.env.DEFAULT_RPATH = '/usr/share/su.xash.Engine/lib'
	elif conf.env.DEST_OS == 'darwin':
		conf.env.DEFAULT_RPATH = '@loader_path'
	else:
		conf.env.DEFAULT_RPATH = '$ORIGIN'

	setattr(conf, 'refdlls', REFDLLS)

	for refdll in REFDLLS:
		refdll.register_env(conf.env, conf.options, conf.options.ALL_RENDERERS)

	conf.env.GAMEDIR = conf.options.GAMEDIR
	conf.define('XASH_GAMEDIR', conf.options.GAMEDIR)
	conf.define_cond('XASH_ALL_SERVERS', conf.options.ALL_SERVERS)

	# check if we can use C99 stdint
	conf.define('STDINT_H', 'stdint.h' if conf.check_cc(header_name='stdint.h', mandatory=False) else 'pstdint.h')

	# check if we can use alloca.h or malloc.h
	if conf.check_cc(header_name='alloca.h', mandatory=False):
		conf.define('ALLOCA_H', 'alloca.h')
	elif conf.check_cc(header_name='malloc.h', mandatory=False):
		conf.define('ALLOCA_H', 'malloc.h')
	elif conf.check_cc(fragment = '''#include <stdlib.h>
		int main(void) { alloca(1); }''', msg = 'Checking for alloca in stdlib.h'):
		conf.define('ALLOCA_H', 'stdlib.h')

	if conf.env.DEST_OS == 'nswitch':
		conf.check_cfg(package='solder', args='--cflags --libs', uselib_store='SOLDER')
		if conf.env.HAVE_SOLDER and conf.env.LIB_SOLDER and conf.options.BUILD_TYPE == 'debug':
			conf.env.LIB_SOLDER[0] += 'd' # load libsolderd in debug mode
		conf.check_cc(lib='m')
	elif conf.env.DEST_OS == 'psvita':
		conf.check_cc(lib='vrtld')
		conf.check_cc(lib='m')
	elif conf.env.DEST_OS == 'android':
		conf.check_cc(lib='dl')
		conf.check_cc(lib='log')
		# LIB_M added in xcompile!
	elif conf.env.DEST_OS == 'win32':
		# Common Win32 libraries
		# Don't check them more than once, to save time
		# Usually, they are always available
		# but we need them in uselib
		a = [ 'user32', 'shell32', 'gdi32', 'advapi32', 'dbghelp', 'psapi', 'ws2_32' ]
		if conf.env.COMPILER_CC == 'msvc':
			for i in a:
				conf.start_msg('Checking for MSVC library')
				conf.check_lib_msvc(i)
				conf.end_msg(i)
		else:
			for i in a:
				conf.check_cc(lib = i)
	else:
		conf.check_cc(lib='dl', mandatory = False)
		conf.check_cc(lib='m')


	# check if we can use C99 tgmath
	if conf.check_cc(header_name='tgmath.h', mandatory=False):
		if conf.env.COMPILER_CC == 'msvc':
			conf.define('_CRT_SILENCE_NONCONFORMING_TGMATH_H', 1)
		tgmath_usable = conf.check_cc(fragment='''#include<tgmath.h>
			const float val = 2, val2 = 3;
			int main(void){ return (int)(-asin(val) + cos(val2)); }''',
			msg='Checking if tgmath.h is usable', mandatory=False, use='M')
		conf.define_cond('HAVE_TGMATH_H', tgmath_usable)
	else:
		conf.undefine('HAVE_TGMATH_H')

<<<<<<< HEAD
	# set _FILE_OFFSET_BITS=64 for filesystems with 64-bit inodes
	if conf.env.DEST_OS != 'win32' and conf.env.DEST_SIZEOF_VOID_P == 4:
		# check was borrowed from libarchive source code
		file_offset_bits_usable = conf.check_cc(fragment='''
#define _FILE_OFFSET_BITS 64
#include <sys/types.h>
#define KB ((off_t)1024)
#define MB ((off_t)1024 * KB)
#define GB ((off_t)1024 * MB)
#define TB ((off_t)1024 * GB)
int t2[(((64 * GB -1) % 671088649) == 268434537)
       && (((TB - (64 * GB -1) + 255) % 1792151290) == 305159546)? 1: -1];
int main(void) { return 0; }''',
		msg='Checking if _FILE_OFFSET_BITS can be defined to 64', mandatory=False)
		if file_offset_bits_usable:
			conf.define('_FILE_OFFSET_BITS', 64)
		else: conf.undefine('_FILE_OFFSET_BITS')
=======
	# check if we can use C99 stdint
	if conf.check_cc(header_name='stdint.h', mandatory=False):
		# use system
		conf.define('STDINT_H', 'stdint.h')
	else:
		# include portable stdint by Paul Hsich
		conf.define('STDINT_H', 'pstdint.h')
		
	conf.env.PROFILING     = conf.options.PROFILING
	conf.env.DEDICATED     = conf.options.DEDICATED
	conf.env.SINGLE_BINARY = conf.options.SINGLE_BINARY or conf.env.DEDICATED
	if conf.env.DEST_OS == 'dos':
		conf.env.SINGLE_BINARY = True
>>>>>>> cae351f7

	if conf.env.DEST_OS != 'win32':
		strcasestr_frag = '''#include <string.h>
int main(int argc, char **argv) { strcasestr(argv[1], argv[2]); return 0; }'''
		strchrnul_frag  = '''#include <string.h>
int main(int argc, char **argv) { strchrnul(argv[1], 'x'); return 0; }'''

		def check_gnu_function(frag, msg, define):
			if conf.check_cc(msg=msg, mandatory=False, fragment=frag):
				conf.define(define, 1)
			elif conf.check_cc(msg='... with _GNU_SOURCE?', mandatory=False, fragment=frag, defines='_GNU_SOURCE=1'):
				conf.define(define, 1)
				conf.define('_GNU_SOURCE', 1)
		check_gnu_function(strcasestr_frag, 'Checking for strcasestr', 'HAVE_STRCASESTR')
		check_gnu_function(strchrnul_frag, 'Checking for strchrnul', 'HAVE_STRCHRNUL')

	# indicate if we are packaging for Linux/BSD
<<<<<<< HEAD
	conf.env.PACKAGING = conf.options.PACKAGING
	if conf.options.PACKAGING:
		conf.env.PREFIX = conf.options.prefix
		if conf.env.SAILFISH == "aurora":
			conf.env.SHAREDIR = '${PREFIX}/share/su.xash.Engine/rodir'
		elif conf.env.SAILFISH == "sailfish":
			conf.env.SHAREDIR = '${PREFIX}/share/harbour-xash3d-fwgs/rodir'
		else:
			conf.env.SHAREDIR = '${PREFIX}/share/xash3d'
			conf.env.LIBDIR += '/xash3d'
=======
	if not conf.options.WIN_INSTALL and conf.env.DEST_OS not in ['win32', 'darwin', 'android', 'psp']:
		conf.env.LIBDIR = conf.env.BINDIR = '${PREFIX}/lib/xash3d'
>>>>>>> cae351f7
	else:
		conf.env.SHAREDIR = conf.env.LIBDIR = conf.env.BINDIR = conf.env.PREFIX

	if not conf.options.BUILD_BUNDLED_DEPS:
		# search for opus 1.4 or higher, it has fixes for custom modes
		if conf.check_cfg(package='opus', uselib_store='opus', args='opus >= 1.4 --cflags --libs', mandatory=False):
			# now try to link with export that only exists with CUSTOM_MODES defined
			frag='''#include <opus_custom.h>
int main(void) { return !opus_custom_encoder_init((OpusCustomEncoder *)1, (const OpusCustomMode *)1, 1); }'''

			if conf.check_cc(msg='Checking if opus supports custom modes', defines='CUSTOM_MODES=1', use='opus', fragment=frag, mandatory=False):
				conf.env.HAVE_SYSTEM_OPUS = True

	conf.define('XASH_LOW_MEMORY', conf.options.LOW_MEMORY)

	if conf.options.EXT_OPT:
		conf.define('XASH_EXT_OPT', conf.options.EXT_OPT)

	if conf.options.PROFILING:
		conf.define('XASH_PROFILING', 1)

	for i in SUBDIRS:
		if not i.is_enabled(conf):
			continue

		conf.add_subproject(i.name)

def build(bld):
<<<<<<< HEAD
	# guard rails to not let install to root
	if bld.is_install and not bld.options.PACKAGING and not bld.options.destdir:
		bld.fatal('Set the install destination directory using --destdir option')

	# don't clean QtCreator files and reconfigure saved options
	bld.clean_files = bld.bldnode.ant_glob('**',
		excl='*.user configuration.py .lock* *conf_check_*/** config.log %s/*' % Build.CACHE_DIR,
		quiet=True, generator=True)

	bld.load('xshlib')

=======
	bld.load('xshlib xcompile')
>>>>>>> cae351f7
	for i in SUBDIRS:
		if not i.is_enabled(bld):
			continue

		bld.add_subproject(i.name)

	if bld.env.TESTS:
		bld.add_post_fun(waf_unit_test.summary)
		bld.add_post_fun(waf_unit_test.set_exit_code)<|MERGE_RESOLUTION|>--- conflicted
+++ resolved
@@ -15,25 +15,9 @@
 Context.Context.line_just = 55 # should fit for everything on 80x26
 
 class Subproject:
-<<<<<<< HEAD
 	def __init__(self, name, fnFilter = None):
 		self.name = name
 		self.fnFilter = fnFilter
-=======
-	name      = ''
-	dedicated = True  # if true will be ignored when building dedicated server
-	singlebin = False # if true will be ignored when singlebinary is set
-	ignore    = False # if true will be ignored, set by user request
-	mandatory  = False
-	onlypsp = False
-
-	def __init__(self, name, dedicated=True, singlebin=False, mandatory = False, onlypsp = False):
-		self.name = name
-		self.dedicated = dedicated
-		self.singlebin = singlebin
-		self.mandatory = mandatory
-		self.onlypsp = onlypsp
->>>>>>> cae351f7
 
 	def is_exists(self, ctx):
 		return ctx.path.find_node(self.name + '/wscript')
@@ -47,19 +31,11 @@
 
 		return True
 
-<<<<<<< HEAD
 class RefDll:
 	def __init__(self, name, default, key = None):
 		self.name = name
 		self.default = default
 		self.dest = key if key else name.upper()
-=======
-		if ctx.env.DEST_OS != 'psp' and self.onlypsp:
-			return False
-
-		if ctx.env.DEDICATED and self.dedicated:
-			return False
->>>>>>> cae351f7
 
 	def register_option(self, opt):
 		kw = dict()
@@ -85,23 +61,11 @@
 		conf.define_cond('XASH_REF_%s_ENABLED' % self.dest, conf.env[self.dest])
 
 SUBDIRS = [
-<<<<<<< HEAD
 	# always configured and built
 	Subproject('public'),
 	Subproject('filesystem'),
 	Subproject('engine'),
 	Subproject('stub/server'),
-=======
-	Subproject('public',      dedicated=False, mandatory = True),
-	Subproject('game_launch', singlebin=True),
-	Subproject('ref_gl',),
-	Subproject('ref_gu', onlypsp=True),
-	Subproject('ref_soft'),
-	Subproject('mainui'),
-	Subproject('vgui_support'),
-	Subproject('stubserver/server', dedicated=False),
-	Subproject('stubserver/client'),
->>>>>>> cae351f7
 	Subproject('dllemu'),
 
 	# disable only by engine feature, makes no sense to even parse subprojects in dedicated mode
@@ -111,6 +75,7 @@
 	Subproject('3rdparty/gl4es',        lambda x: not x.env.DEDICATED and x.env.GL4ES),
 	Subproject('ref/gl',                lambda x: not x.env.DEDICATED and (x.env.GL or x.env.NANOGL or x.env.GLWES or x.env.GL4ES)),
 	Subproject('ref/soft',              lambda x: not x.env.DEDICATED and not x.env.SUPPORT_BSP2_FORMAT and x.env.SOFT),
+	Subproject('ref/gu',                lambda x: not x.env.DEDICATED and x.env.DEST_OS == 'psp' and x.env.GU),
 	Subproject('3rdparty/mainui',       lambda x: not x.env.DEDICATED),
 	Subproject('3rdparty/vgui_support', lambda x: not x.env.DEDICATED),
 	Subproject('stub/client',           lambda x: not x.env.DEDICATED),
@@ -136,6 +101,7 @@
 	RefDll('gles2', False, 'GLWES'),
 	RefDll('gl4es', False),
 	RefDll('gles3compat', False),
+	RefDll('gu', False),
 ]
 
 def options(opt):
@@ -164,10 +130,12 @@
 	grp.add_option('--low-memory-mode', action = 'store', dest = 'LOW_MEMORY', default = 0, type = 'int',
 		help = 'enable low memory mode (only for devices have <128 ram)')
 
-<<<<<<< HEAD
 	grp.add_option('--disable-werror', action = 'store_true', dest = 'DISABLE_WERROR', default = False,
 		help = 'disable compilation abort on warning')
 
+	grp.add_option('--enable-profiling', action = 'store_true', dest = 'PROFILING', default = False,
+		help = 'enable building with GNU profiling tools')
+
 	grp.add_option('--enable-tests', action = 'store_true', dest = 'TESTS', default = False,
 		help = 'enable building standalone tests (does not enable engine tests!) [default: %default]')
 
@@ -181,16 +149,6 @@
 
 	for dll in REFDLLS:
 		dll.register_option(grp)
-=======
-	grp.add_option('--ext-opt-mode', action = 'store', dest = 'EXT_OPT', default = 0, type = 'int',
-		help = 'enable extended optimization mode (only for weak devices)')
-
-	grp.add_option('--enable-magx', action = 'store_true', dest = 'MAGX', default = False,
-		help = 'enable targeting for MotoMAGX phones [default: %default]')
-
-	grp.add_option('--enable-profiling', action = 'store_true', dest = 'PROFILING', default = False,
-		help = 'enable building with GNU profiling tools')
->>>>>>> cae351f7
 
 	grp = opt.add_option_group('Utilities options')
 
@@ -213,11 +171,8 @@
 	# Load compilers early
 	conf.load('xshlib xcompile compiler_c compiler_cxx cmake gccdeps')
 
-	if conf.options.NSWITCH:
-		conf.load('nswitch')
-
-	if conf.options.PSVITA:
-		conf.load('psvita')
+	if conf.env.DEST_OS in ['nswitch', 'psvita', 'psp']:
+		conf.load(conf.env.DEST_OS) # load additional tools
 
 	# HACKHACK: override msvc DEST_CPU value by something that we understand
 	if conf.env.DEST_CPU == 'amd64':
@@ -237,7 +192,6 @@
 		conf.env.CONSOLE_SUBSYSTEM = 'CONSOLE'
 
 	enforce_pic = True # modern defaults
-<<<<<<< HEAD
 
 	# modify options dictionary early
 	if conf.env.DEST_OS == 'android':
@@ -253,101 +207,6 @@
 		conf.options.NO_VGUI          = True
 		conf.options.GL               = False
 		conf.options.LOW_MEMORY       = 1
-=======
-	valid_build_types = ['fastnative', 'fast', 'release', 'debug', 'nooptimize', 'sanitize', 'none']
-	conf.load('fwgslib reconfigure')
-
-	if conf.options.IGNORE_PROJECTS:
-		conf.env.IGNORE_PROJECTS = conf.options.IGNORE_PROJECTS.split(',')
-
-	conf.start_msg('Build type')
-	if conf.options.BUILD_TYPE == None:
-		conf.end_msg('not set', color='RED')
-		conf.fatal('Please set a build type, for example "-T release"')
-	elif not conf.options.BUILD_TYPE in valid_build_types:
-		conf.end_msg(conf.options.BUILD_TYPE, color='RED')
-		conf.fatal('Invalid build type. Valid are: %s' % ', '.join(valid_build_types))
-	conf.end_msg(conf.options.BUILD_TYPE)
-
-	# -march=native should not be used
-	if conf.options.BUILD_TYPE.startswith('fast'):
-		Logs.warn('WARNING: \'%s\' build type should not be used in release builds', conf.options.BUILD_TYPE)
-
-	# Force XP compability, all build targets should add
-	# subsystem=bld.env.MSVC_SUBSYSTEM
-	# TODO: wrapper around bld.stlib, bld.shlib and so on?
-	conf.env.MSVC_SUBSYSTEM = 'WINDOWS,5.01'
-	conf.env.MSVC_TARGETS = ['x86'] # explicitly request x86 target for MSVC
-	if sys.platform == 'win32':
-		conf.load('msvc msvc_pdb msdev msvs')
-	conf.load('xshlib subproject xcompile gas compiler_c compiler_cxx gitversion clang_compilation_database strip_on_install waf_unit_test')
-
-	try:
-		conf.env.CC_VERSION[0]
-	except IndexError:
-		conf.env.CC_VERSION = (0,)
-
-	# modify options dictionary early
-	if conf.env.DEST_OS == 'android':
-		conf.options.NO_VGUI= True # skip vgui
-		conf.options.NANOGL = True
-		conf.options.GLWES  = True
-		conf.options.GL     = False
-
-	if conf.env.DEST_OS == 'psp':
-		conf.options.NO_VGUI= True # skip vgui
-		conf.options.SINGLE_BINARY = True
-		conf.options.NO_ASYNC_RESOLVE = True
-		conf.options.LOW_MEMORY = 2
-		conf.options.EXT_OPT = 2
-		conf.options.GL = True
-		conf.options.GL_STATIC = True
-		conf.options.STATIC = True
-		enforce_pic = False
-
-		# set EBOOT.PBP generation parameters
-		conf.env.PSP_EBOOT_TITLE = 'Xash3D'
-		conf.env.PSP_EBOOT_SFO = 'PARAM.SFO'
-		conf.env.PSP_EBOOT_ICON = 'NULL'
-		conf.env.PSP_EBOOT_ICON1 = 'NULL'
-		conf.env.PSP_EBOOT_UNKPNG = 'NULL'
-		conf.env.PSP_EBOOT_PIC1 = 'NULL'
-		conf.env.PSP_EBOOT_SND0 = 'NULL'
-		conf.env.PSP_EBOOT_PSAR = 'NULL'
-
-		if conf.options.SINGLE_BINARY:
-			static_list = ['menu']
-			ignore_list = ['ref_gl','stub/server','stub/client']
-
-			if conf.env.PSP_RENDER_TYPE == 'SW':
-				static_list.append('ref_soft')
-			else:
-				ignore_list.append('ref_soft')
-				
-			if conf.env.PSP_RENDER_TYPE == 'HW':
-				static_list.append('ref_gu')
-			else:
-				ignore_list.append('ref_gu')
-
-			if conf.env.PSP_RENDER_TYPE == 'ALL':
-				static_list.append(['ref_soft','ref_gu'])
-
-			conf.options.STATIC_LINKING = ','.join(static_list)
-			conf.env.IGNORE_PROJECTS = ignore_list
-			conf.load('xshlib') # apply static link options
-
-	if conf.env.STATIC_LINKING:
-		enforce_pic = False # PIC may break static linking
-
-	conf.env.MAGX = conf.options.MAGX
-	if conf.options.MAGX:
-		conf.options.USE_SELECT = True
-		conf.options.SDL12 = True
-		conf.options.NO_VGUI = True
-		conf.options.GL = False
-		conf.options.LOW_MEMORY = 1
-		conf.options.SINGLE_BINARY = True
->>>>>>> cae351f7
 		conf.options.NO_ASYNC_RESOLVE = True
 		conf.define('XASH_SDLMAIN', 1)
 		enforce_pic = False
@@ -363,6 +222,26 @@
 		conf.options.USE_STBTT        = True
 		# we'll specify -fPIC by hand for shared libraries only
 		enforce_pic                   = False
+	elif conf.env.DEST_OS == 'psp':
+		conf.options.NO_VGUI          = True
+		conf.options.NO_ASYNC_RESOLVE = True
+		conf.options.LOW_MEMORY       = 2
+		conf.options.GL               = False
+		conf.options.STATIC           = True
+		enforce_pic = False
+
+		# set EBOOT.PBP generation parameters
+		conf.env.PSP_EBOOT_TITLE = 'Xash3D'
+		conf.env.PSP_EBOOT_SFO = 'PARAM.SFO'
+		conf.env.PSP_EBOOT_ICON = 'NULL'
+		conf.env.PSP_EBOOT_ICON1 = 'NULL'
+		conf.env.PSP_EBOOT_UNKPNG = 'NULL'
+		conf.env.PSP_EBOOT_PIC1 = 'NULL'
+		conf.env.PSP_EBOOT_SND0 = 'NULL'
+		conf.env.PSP_EBOOT_PSAR = 'NULL'
+
+		conf.env.SOFT = conf.env.PSP_RENDER_TYPE in ['SW', 'ALL']
+		conf.env.GU   = conf.env.PSP_RENDER_TYPE in ['HW', 'ALL']
 
 	if conf.env.STATIC_LINKING:
 		enforce_pic = False # PIC may break full static builds
@@ -380,7 +259,6 @@
 
 	conf.load('force_32bit')
 
-<<<<<<< HEAD
 	cflags, linkflags = conf.get_optimization_flags()
 	cxxflags = list(cflags) # optimization flags are common between C and C++ but we need a copy
 
@@ -484,142 +362,6 @@
 
 		cflags = conf.filter_cflags(opt_flags + opt_cflags, cflags)
 		cxxflags = conf.filter_cxxflags(opt_flags + opt_cxxflags, cxxflags)
-=======
-	linker_flags = {
-		'common': {
-			'msvc':  ['/DEBUG'], # always create PDB, doesn't affect result binaries
-			'gcc':   ['-Wl,--no-undefined'],
-			'owcc':  ['-Wl,option stack=512k']
-		},
-		'sanitize': {
-			'clang': ['-fsanitize=undefined', '-fsanitize=address'],
-			'gcc':   ['-fsanitize=undefined', '-fsanitize=address'],
-		}
-	}
-
-	compiler_c_cxx_flags = {
-		'common': {
-			# disable thread-safe local static initialization for C++11 code, as it cause crashes on Windows XP
-			'msvc':    ['/D_USING_V110_SDK71_', '/Zi', '/FS', '/Zc:threadSafeInit-', '/MT'],
-			'clang':   ['-g', '-gdwarf-2', '-fvisibility=hidden'],
-			'gcc':     ['-g', '-fvisibility=hidden'],
-			'owcc':	   ['-fno-short-enum', '-ffloat-store', '-g3']
-		},
-		'fast': {
-			'msvc':    ['/O2', '/Oy'],
-			'gcc': {
-				'3':       ['-O3', '-fomit-frame-pointer'],
-				'default': ['-Ofast', '-funsafe-math-optimizations', '-funsafe-loop-optimizations', '-fomit-frame-pointer']
-			},
-			'clang':   ['-Ofast'],
-			'default': ['-O3']
-		},
-		'fastnative': {
-			'msvc':    ['/O2', '/Oy'],
-			'gcc':     ['-Ofast', '-march=native', '-funsafe-math-optimizations', '-funsafe-loop-optimizations', '-fomit-frame-pointer'],
-			'clang':   ['-Ofast', '-march=native'],
-			'default': ['-O3']
-		},
-		'release': {
-			'msvc':    ['/O2'],
-			'owcc':    ['-O3', '-foptimize-sibling-calls', '-fomit-leaf-frame-pointer', '-fomit-frame-pointer', '-fschedule-insns', '-funsafe-math-optimizations', '-funroll-loops', '-frerun-optimizer', '-finline-functions', '-finline-limit=512', '-fguess-branch-probability', '-fno-strict-aliasing', '-floop-optimize'],
-			'default': ['-O3']
-		},
-		'debug': {
-			'msvc':    ['/O1'],
-			'gcc':     ['-Og', '-fno-omit-frame-pointer', '-funwind-tables'],
-			'owcc':    ['-O0', '-fno-omit-frame-pointer', '-funwind-tables', '-fno-omit-leaf-frame-pointer'],
-			'default': ['-O1']
-		},
-		'sanitize': {
-			'msvc':    ['/Od', '/RTC1'],
-			'gcc':     ['-Og', '-fsanitize=undefined', '-fsanitize=address'],
-			'clang':   ['-O0', '-fsanitize=undefined', '-fsanitize=address'],
-			'default': ['-O0']
-		},
-		'nooptimize': {
-			'msvc':    ['/Od'],
-			'default': ['-O0']
-		}
-	}
-
-	compiler_optional_flags = [
-#		'-Wall', '-Wextra', '-Wpedantic',
-		'-fdiagnostics-color=always',
-		'-Werror=return-type',
-		'-Werror=parentheses',
-		'-Werror=vla',
-		'-Werror=tautological-compare',
-		'-Werror=duplicated-cond',
-#		'-Werror=duplicated-branches', # BEWARE: buggy
-		'-Werror=bool-compare',
-		'-Werror=bool-operation',
-#		'-Werror=cast-align',
-		'-Werror=cast-align=strict', # =strict is for GCC >=8
-#		'-Werror=packed',
-		'-Werror=packed-not-aligned',
-		'-Wuninitialized', # older GCC versions have -Wmaybe-uninitialized enabled by this switch, which is not accurate
-                                   # so just warn, not error
-		'-Winit-self',
-		'-Werror=implicit-fallthrough=2', # clang incompatible without "=2"
-#		'-Wdouble-promotion', # disable warning flood
-		'-Wstrict-aliasing',
-	]
-
-	c_compiler_optional_flags = [
-		'-Werror=incompatible-pointer-types',
-		'-Werror=implicit-function-declaration',
-		'-Werror=int-conversion',
-		'-Werror=implicit-int',
-#		'-Werror=strict-prototypes',
-		'-Werror=old-style-declaration',
-		'-Werror=old-style-definition',
-#		'-Werror=declaration-after-statement', 
-		'-Werror=enum-conversion',
-		'-fnonconst-initializers' # owcc
-	]
-
-	linkflags = conf.get_flags_by_type(linker_flags, conf.options.BUILD_TYPE, conf.env.COMPILER_CC, conf.env.CC_VERSION[0])
-	cflags    = conf.get_flags_by_type(compiler_c_cxx_flags, conf.options.BUILD_TYPE, conf.env.COMPILER_CC, conf.env.CC_VERSION[0])
-
-	# Profiling
-#	if conf.options.PROFILING:
-#		prof_cflags = {
-#			'gcc':   ['-pg']
-#		}
-#		cflags    += conf.get_flags_by_compiler(prof_cflags, conf.env.COMPILER_CC)
-
-	# Here we don't differentiate C or C++ flags
-	if conf.options.LTO:
-		lto_cflags = {
-			'msvc':  ['/GL'],
-			'gcc':   ['-flto'],
-			'clang': ['-flto']
-		}
-
-		lto_linkflags = {
-			'msvc':  ['/LTCG'],
-			'gcc':   ['-flto'],
-			'clang': ['-flto']
-		}
-		cflags    += conf.get_flags_by_compiler(lto_cflags, conf.env.COMPILER_CC)
-		linkflags += conf.get_flags_by_compiler(lto_linkflags, conf.env.COMPILER_CC)
-
-	if conf.options.POLLY:
-		polly_cflags = {
-			'gcc':   ['-fgraphite-identity'],
-			'clang': ['-mllvm', '-polly']
-			# msvc sosat :(
-		}
-
-		cflags   += conf.get_flags_by_compiler(polly_cflags, conf.env.COMPILER_CC)
-	
-	# And here C++ flags starts to be treated separately
-	cxxflags = list(cflags)
-	if conf.env.COMPILER_CC != 'msvc':
-		conf.check_cc(cflags=cflags, linkflags=linkflags, msg= 'Checking for required C flags')
-		conf.check_cxx(cxxflags=cflags, linkflags=linkflags, msg= 'Checking for required C++ flags')
->>>>>>> cae351f7
 
 		conf.env.append_unique('CFLAGS', cflags)
 		conf.env.append_unique('CXXFLAGS', cxxflags)
@@ -631,7 +373,7 @@
 	conf.env.SUPPORT_BSP2_FORMAT = conf.options.SUPPORT_BSP2_FORMAT
 
 	# disable game_launch compiling on platform where it's not needed
-	conf.env.DISABLE_LAUNCHER = conf.env.DEST_OS in ['android', 'nswitch', 'psvita', 'dos'] or conf.env.MAGX or conf.env.DEDICATED
+	conf.env.DISABLE_LAUNCHER = conf.env.DEST_OS in ['android', 'nswitch', 'psvita', 'dos', 'psp'] or conf.env.MAGX or conf.env.DEDICATED
 
 	if conf.env.SAILFISH == 'aurora':
 		conf.env.DEFAULT_RPATH = '/usr/share/su.xash.Engine/lib'
@@ -704,7 +446,6 @@
 	else:
 		conf.undefine('HAVE_TGMATH_H')
 
-<<<<<<< HEAD
 	# set _FILE_OFFSET_BITS=64 for filesystems with 64-bit inodes
 	if conf.env.DEST_OS != 'win32' and conf.env.DEST_SIZEOF_VOID_P == 4:
 		# check was borrowed from libarchive source code
@@ -722,21 +463,6 @@
 		if file_offset_bits_usable:
 			conf.define('_FILE_OFFSET_BITS', 64)
 		else: conf.undefine('_FILE_OFFSET_BITS')
-=======
-	# check if we can use C99 stdint
-	if conf.check_cc(header_name='stdint.h', mandatory=False):
-		# use system
-		conf.define('STDINT_H', 'stdint.h')
-	else:
-		# include portable stdint by Paul Hsich
-		conf.define('STDINT_H', 'pstdint.h')
-		
-	conf.env.PROFILING     = conf.options.PROFILING
-	conf.env.DEDICATED     = conf.options.DEDICATED
-	conf.env.SINGLE_BINARY = conf.options.SINGLE_BINARY or conf.env.DEDICATED
-	if conf.env.DEST_OS == 'dos':
-		conf.env.SINGLE_BINARY = True
->>>>>>> cae351f7
 
 	if conf.env.DEST_OS != 'win32':
 		strcasestr_frag = '''#include <string.h>
@@ -754,7 +480,6 @@
 		check_gnu_function(strchrnul_frag, 'Checking for strchrnul', 'HAVE_STRCHRNUL')
 
 	# indicate if we are packaging for Linux/BSD
-<<<<<<< HEAD
 	conf.env.PACKAGING = conf.options.PACKAGING
 	if conf.options.PACKAGING:
 		conf.env.PREFIX = conf.options.prefix
@@ -765,10 +490,6 @@
 		else:
 			conf.env.SHAREDIR = '${PREFIX}/share/xash3d'
 			conf.env.LIBDIR += '/xash3d'
-=======
-	if not conf.options.WIN_INSTALL and conf.env.DEST_OS not in ['win32', 'darwin', 'android', 'psp']:
-		conf.env.LIBDIR = conf.env.BINDIR = '${PREFIX}/lib/xash3d'
->>>>>>> cae351f7
 	else:
 		conf.env.SHAREDIR = conf.env.LIBDIR = conf.env.BINDIR = conf.env.PREFIX
 
@@ -783,12 +504,7 @@
 				conf.env.HAVE_SYSTEM_OPUS = True
 
 	conf.define('XASH_LOW_MEMORY', conf.options.LOW_MEMORY)
-
-	if conf.options.EXT_OPT:
-		conf.define('XASH_EXT_OPT', conf.options.EXT_OPT)
-
-	if conf.options.PROFILING:
-		conf.define('XASH_PROFILING', 1)
+	conf.define_cond('XASH_PROFILING', conf.options.PROFILING)
 
 	for i in SUBDIRS:
 		if not i.is_enabled(conf):
@@ -797,7 +513,6 @@
 		conf.add_subproject(i.name)
 
 def build(bld):
-<<<<<<< HEAD
 	# guard rails to not let install to root
 	if bld.is_install and not bld.options.PACKAGING and not bld.options.destdir:
 		bld.fatal('Set the install destination directory using --destdir option')
@@ -809,9 +524,6 @@
 
 	bld.load('xshlib')
 
-=======
-	bld.load('xshlib xcompile')
->>>>>>> cae351f7
 	for i in SUBDIRS:
 		if not i.is_enabled(bld):
 			continue

/*
build.h - compile-time build information

This is free and unencumbered software released into the public domain.

Anyone is free to copy, modify, publish, use, compile, sell, or
distribute this software, either in source code form or as a compiled
binary, for any purpose, commercial or non-commercial, and by any
means.

In jurisdictions that recognize copyright laws, the author or authors
of this software dedicate any and all copyright interest in the
software to the public domain. We make this dedication for the benefit
of the public at large and to the detriment of our heirs and
successors. We intend this dedication to be an overt act of
relinquishment in perpetuity of all present and future rights to this
software under copyright law.

THE SOFTWARE IS PROVIDED "AS IS", WITHOUT WARRANTY OF ANY KIND,
EXPRESS OR IMPLIED, INCLUDING BUT NOT LIMITED TO THE WARRANTIES OF
MERCHANTABILITY, FITNESS FOR A PARTICULAR PURPOSE AND NONINFRINGEMENT.
IN NO EVENT SHALL THE AUTHORS BE LIABLE FOR ANY CLAIM, DAMAGES OR
OTHER LIABILITY, WHETHER IN AN ACTION OF CONTRACT, TORT OR OTHERWISE,
ARISING FROM, OUT OF OR IN CONNECTION WITH THE SOFTWARE OR THE USE OR
OTHER DEALINGS IN THE SOFTWARE.

For more information, please refer to <http://unlicense.org/>
*/
#pragma once
#ifndef BUILD_H
#define BUILD_H

/*
All XASH_* macros set by this header are guaranteed to have positive value
otherwise not defined.

Every macro is intended to be the unified interface for buildsystems that lack
platform & CPU detection, and a neat quick way for checks in platform code
For Q_build* macros, refer to buildenums.h

Any new define must be undefined at first
You can generate #undef list below with this oneliner:
  $ sed 's/\t//g' build.h | grep '^#define XASH' | awk '{ print $2 }' | \
		sort | uniq | awk '{ print "#undef " $1 }'

Then you can use another oneliner to query all variables:
  $ grep '^#undef XASH' build.h | awk '{ print $2 }'
*/

#undef XASH_64BIT
#undef XASH_AMD64
#undef XASH_ANDROID
#undef XASH_APPLE
#undef XASH_ARM
#undef XASH_ARM_HARDFP
#undef XASH_ARM_SOFTFP
#undef XASH_ARMv4
#undef XASH_ARMv5
#undef XASH_ARMv6
#undef XASH_ARMv7
#undef XASH_ARMv8
#undef XASH_BIG_ENDIAN
#undef XASH_DOS4GW
#undef XASH_E2K
#undef XASH_EMSCRIPTEN
#undef XASH_FREEBSD
#undef XASH_HAIKU
#undef XASH_IOS
#undef XASH_IRIX
#undef XASH_JS
#undef XASH_LINUX
#undef XASH_LINUX_UNKNOWN
#undef XASH_LITTLE_ENDIAN
#undef XASH_MIPS
#undef XASH_MOBILE_PLATFORM
#undef XASH_NETBSD
#undef XASH_OPENBSD
#undef XASH_POSIX
#undef XASH_PPC
#undef XASH_RISCV
#undef XASH_RISCV_DOUBLEFP
#undef XASH_RISCV_SINGLEFP
#undef XASH_RISCV_SOFTFP
#undef XASH_SERENITY
#undef XASH_WIN32
#undef XASH_X86
<<<<<<< HEAD
#undef XASH_NSWITCH
#undef XASH_PSVITA
=======
#undef XASH_PSP
>>>>>>> cae351f7

//================================================================
//
//           PLATFORM DETECTION CODE
//
//================================================================
#if defined _WIN32
	#define XASH_WIN32 1
#elif defined __EMSCRIPTEN__
	#define XASH_EMSCRIPTEN 1
#elif defined __WATCOMC__ && defined __DOS__
	#define XASH_DOS4GW 1
#else // POSIX compatible
	#define XASH_POSIX 1
	#if defined __linux__
		#if defined __ANDROID__
			#define XASH_ANDROID 1
		#else
			#include <features.h>
			// if our system libc has features.h header
			// try to detect it to not confuse other libcs with built with glibc game libraries
			#if !defined __GLIBC__
				#define XASH_LINUX_UNKNOWN 1
			#endif
		#endif
		#define XASH_LINUX 1
	#elif defined __FreeBSD__
		#define XASH_FREEBSD 1
	#elif defined __NetBSD__
		#define XASH_NETBSD 1
	#elif defined __OpenBSD__
		#define XASH_OPENBSD 1
	#elif defined __HAIKU__
		#define XASH_HAIKU 1
	#elif defined __serenity__
		#define XASH_SERENITY 1
	#elif defined __sgi
		#define XASH_IRIX 1
	#elif defined __APPLE__
		#include <TargetConditionals.h>
		#define XASH_APPLE 1
		#if TARGET_OS_IOS
			#define XASH_IOS 1
		#endif // TARGET_OS_IOS
	#elif defined __SWITCH__
		#define XASH_NSWITCH 1
	#elif defined __vita__
		#define XASH_PSVITA 1
	#else
		#error
	#endif
<<<<<<< HEAD
#endif

// XASH_SAILFISH is special: SailfishOS by itself is a normal GNU/Linux platform
// It doesn't make sense to split it to separate platform
// but we still need XASH_MOBILE_PLATFORM for the engine.
// So this macro is defined entirely in build-system: see main wscript
// HLSDK/PrimeXT/other SDKs users note: you may ignore this macro
#if XASH_ANDROID || XASH_IOS || XASH_NSWITCH || XASH_PSVITA || XASH_SAILFISH
=======
	#define XASH_POSIX 1
#elif defined __EMSCRIPTEN__
	#define XASH_EMSCRIPTEN 1
#elif defined __WATCOMC__ && defined __DOS__
	#define XASH_DOS4GW 1
	#define XASH_LITTLE_ENDIAN
#elif defined __psp__
	#define XASH_PSP 1
	#define XASH_LITTLE_ENDIAN
#else
#error "Place your operating system name here! If this is a mistake, try to fix conditions above and report a bug"
#endif

#if defined XASH_ANDROID || defined XASH_IOS || defined XASH_PSP
>>>>>>> cae351f7
	#define XASH_MOBILE_PLATFORM 1
#endif

//================================================================
//
//           ENDIANNESS DEFINES
//
//================================================================

#if !defined XASH_ENDIANNESS
	#if defined XASH_WIN32 || __LITTLE_ENDIAN__
		//!!! Probably all WinNT installations runs in little endian
		#define XASH_LITTLE_ENDIAN 1
	#elif __BIG_ENDIAN__
		#define XASH_BIG_ENDIAN 1
	#elif defined __BYTE_ORDER__ && defined __ORDER_BIG_ENDIAN__ && defined __ORDER_LITTLE_ENDIAN__ // some compilers define this
		#if __BYTE_ORDER__ == __ORDER_BIG_ENDIAN__
			#define XASH_BIG_ENDIAN 1
		#elif __BYTE_ORDER__ == __ORDER_LITTLE_ENDIAN__
			#define XASH_LITTLE_ENDIAN 1
		#endif
	#else
		#include <sys/param.h>
		#if __BYTE_ORDER == __BIG_ENDIAN
			#define XASH_BIG_ENDIAN 1
		#elif __BYTE_ORDER == __LITTLE_ENDIAN
			#define XASH_LITTLE_ENDIAN 1
		#endif
	#endif // !XASH_WIN32
#endif

//================================================================
//
//           CPU ARCHITECTURE DEFINES
//
//================================================================
#if defined __x86_64__ || defined _M_X64
	#define XASH_64BIT 1
	#define XASH_AMD64 1
#elif defined __i386__ || defined _X86_ || defined _M_IX86
	#define XASH_X86 1
#elif defined __aarch64__ || defined _M_ARM64
	#define XASH_64BIT 1
	#define XASH_ARM   8
#elif defined __mips__
	#define XASH_MIPS 1
#elif defined __EMSCRIPTEN__
	#define XASH_JS 1
#elif defined __e2k__
	#define XASH_64BIT 1
	#define XASH_E2K 1
#elif defined __PPC__ || defined __powerpc__
	#define XASH_PPC 1
	#if defined __PPC64__ || defined __powerpc64__
		#define XASH_64BIT 1
	#endif
#elif defined _M_ARM // msvc
	#define XASH_ARM 7
	#define XASH_ARM_HARDFP 1
#elif defined __arm__
	#if __ARM_ARCH == 8 || __ARM_ARCH_8__
		#define XASH_ARM 8
	#elif __ARM_ARCH == 7 || __ARM_ARCH_7__
		#define XASH_ARM 7
	#elif __ARM_ARCH == 6 || __ARM_ARCH_6__ || __ARM_ARCH_6J__
		#define XASH_ARM 6
	#elif __ARM_ARCH == 5 || __ARM_ARCH_5__
		#define XASH_ARM 5
	#elif __ARM_ARCH == 4 || __ARM_ARCH_4__
		#define XASH_ARM 4
	#else
		#error "Unknown ARM"
	#endif

	#if defined __SOFTFP__ || __ARM_PCS_VFP == 0
		#define XASH_ARM_SOFTFP 1
	#else // __SOFTFP__
		#define XASH_ARM_HARDFP 1
	#endif // __SOFTFP__
#elif defined __riscv
	#define XASH_RISCV 1

	#if __riscv_xlen == 64
		#define XASH_64BIT 1
	#elif __riscv_xlen != 32
		#error "Unknown RISC-V ABI"
	#endif

	#if defined __riscv_float_abi_soft
		#define XASH_RISCV_SOFTFP 1
	#elif defined __riscv_float_abi_single
		#define XASH_RISCV_SINGLEFP 1
	#elif defined __riscv_float_abi_double
		#define XASH_RISCV_DOUBLEFP 1
	#else
		#error "Unknown RISC-V float ABI"
	#endif
#else
	#error "Place your architecture name here! If this is a mistake, try to fix conditions above and report a bug"
#endif

#if XASH_ARM == 8
	#define XASH_ARMv8 1
#elif XASH_ARM == 7
	#define XASH_ARMv7 1
#elif XASH_ARM == 6
	#define XASH_ARMv6 1
#elif XASH_ARM == 5
	#define XASH_ARMv5 1
#elif XASH_ARM == 4
	#define XASH_ARMv4 1
#endif

#endif // BUILD_H<|MERGE_RESOLUTION|>--- conflicted
+++ resolved
@@ -84,12 +84,9 @@
 #undef XASH_SERENITY
 #undef XASH_WIN32
 #undef XASH_X86
-<<<<<<< HEAD
 #undef XASH_NSWITCH
 #undef XASH_PSVITA
-=======
 #undef XASH_PSP
->>>>>>> cae351f7
 
 //================================================================
 //
@@ -102,6 +99,8 @@
 	#define XASH_EMSCRIPTEN 1
 #elif defined __WATCOMC__ && defined __DOS__
 	#define XASH_DOS4GW 1
+#elif defined __psp__
+	#define XASH_PSP 1
 #else // POSIX compatible
 	#define XASH_POSIX 1
 	#if defined __linux__
@@ -141,7 +140,6 @@
 	#else
 		#error
 	#endif
-<<<<<<< HEAD
 #endif
 
 // XASH_SAILFISH is special: SailfishOS by itself is a normal GNU/Linux platform
@@ -149,23 +147,7 @@
 // but we still need XASH_MOBILE_PLATFORM for the engine.
 // So this macro is defined entirely in build-system: see main wscript
 // HLSDK/PrimeXT/other SDKs users note: you may ignore this macro
-#if XASH_ANDROID || XASH_IOS || XASH_NSWITCH || XASH_PSVITA || XASH_SAILFISH
-=======
-	#define XASH_POSIX 1
-#elif defined __EMSCRIPTEN__
-	#define XASH_EMSCRIPTEN 1
-#elif defined __WATCOMC__ && defined __DOS__
-	#define XASH_DOS4GW 1
-	#define XASH_LITTLE_ENDIAN
-#elif defined __psp__
-	#define XASH_PSP 1
-	#define XASH_LITTLE_ENDIAN
-#else
-#error "Place your operating system name here! If this is a mistake, try to fix conditions above and report a bug"
-#endif
-
-#if defined XASH_ANDROID || defined XASH_IOS || defined XASH_PSP
->>>>>>> cae351f7
+#if XASH_ANDROID || XASH_IOS || XASH_NSWITCH || XASH_PSVITA || XASH_SAILFISH || XASH_PSP
 	#define XASH_MOBILE_PLATFORM 1
 #endif
 

/*
ref_api.h - Xash3D render dll API
Copyright (C) 2019 a1batross

This program is free software: you can redistribute it and/or modify
it under the terms of the GNU General Public License as published by
the Free Software Foundation, either version 3 of the License, or
(at your option) any later version.

This program is distributed in the hope that it will be useful,
but WITHOUT ANY WARRANTY; without even the implied warranty of
MERCHANTABILITY or FITNESS FOR A PARTICULAR PURPOSE.  See the
GNU General Public License for more details.
*/
#pragma once
#ifndef REF_API
#define REF_API

#include <stdarg.h>
#include "com_image.h"
#include "vgui_api.h"
#include "render_api.h"
#include "triangleapi.h"
#include "const.h"
#include "cl_entity.h"
#include "com_model.h"
#include "studio.h"
#include "r_efx.h"
#include "com_image.h"
#include "filesystem.h"
#include "common/protocol.h"

// RefAPI changelog:
// 1. Initial release
// 2. FS functions are removed, instead we have full fs_api_t
// 3. SlerpBones, CalcBonePosition/Quaternion calls were moved to libpublic/mathlib
// 4. R_StudioEstimateFrame now has time argument
// 5. Removed GetSomethingByIndex calls, renderers are supposed to cache pointer values
//    Removed previously unused calls
//    Simplified remapping calls
//    GetRefAPI is now expected to return REF_API_VERSION
// 6. Removed timing from ref_globals_t.
//    Renderers are supposed to migrate to ref_client_t/ref_host_t using PARM_GET_CLIENT_PTR and PARM_GET_HOST_PTR
//    Removed functions to get internal engine structions. Use PARM_GET_*_PTR instead.
// 7. Gamma fixes.
#define REF_API_VERSION 7


#define TF_SKY		(TF_SKYSIDE|TF_NOMIPMAP)
#define TF_FONT		(TF_NOMIPMAP|TF_CLAMP)
#define TF_IMAGE		(TF_NOMIPMAP|TF_CLAMP)
#define TF_DECAL		(TF_CLAMP)

#define FCONTEXT_CORE_PROFILE		BIT( 0 )
#define FCONTEXT_DEBUG_ARB		BIT( 1 )

#define FCVAR_READ_ONLY		(1<<17)	// cannot be set by user at all, and can't be requested by CvarGetPointer from game dlls

// screenshot types
#define VID_SCREENSHOT	0
#define VID_LEVELSHOT	1
#define VID_MINISHOT	2
#define VID_MAPSHOT		3	// special case for overview layer
#define VID_SNAPSHOT	4	// save screenshot into root dir and no gamma correction

// model flags (stored in model_t->flags)
#define MODEL_CONVEYOR		BIT( 0 )
#define MODEL_HAS_ORIGIN		BIT( 1 )
#define MODEL_LIQUID		BIT( 2 )	// model has only point hull
#define MODEL_TRANSPARENT		BIT( 3 )	// have transparent surfaces
#define MODEL_COLORED_LIGHTING	BIT( 4 )	// lightmaps stored as RGB
#define MODEL_WORLD			BIT( 29 )	// it's a worldmodel
#define MODEL_CLIENT		BIT( 30 )	// client sprite

// goes into world.flags
#define FWORLD_SKYSPHERE		BIT( 0 )
#define FWORLD_CUSTOM_SKYBOX		BIT( 1 )
#define FWORLD_WATERALPHA		BIT( 2 )
#define FWORLD_HAS_DELUXEMAP		BIT( 3 )

// special rendermode for screenfade modulate
// (probably will be expanded at some point)
#define kRenderScreenFadeModulate 0x1000

typedef enum
{
	DEMO_INACTIVE = 0,
	DEMO_XASH3D,
	DEMO_QUAKE1
} demo_mode;

typedef struct
{
	msurface_t	*surf;
	int		cull;
} sortedface_t;

typedef struct ref_globals_s
{
	qboolean developer;

	// viewport width and height
	int      width;
	int      height;

	qboolean fullScreen;
	qboolean wideScreen;

	vec3_t vieworg;
	vec3_t viewangles;

	// todo: fill this without engine help
	// move to local

	// translucent sorted array
	sortedface_t	*draw_surfaces;	// used for sorting translucent surfaces
	int		max_surfaces;	// max surfaces per submodel (for all models)
	size_t		visbytes;		// cluster size

	int desktopBitsPixel;
} ref_globals_t;

typedef struct ref_client_s
{
	double   time;
	double   oldtime;
	int      viewentity;
	int      playernum;
	int      maxclients;
	int      nummodels;
	model_t *models[MAX_MODELS+1];
	qboolean paused;
	vec3_t   simorg;
} ref_client_t;

typedef struct ref_host_s
{
	double realtime;
	double frametime;
	int    features;
} ref_host_t;

enum
{
	GL_KEEP_UNIT = -1,
	XASH_TEXTURE0 = 0,
	XASH_TEXTURE1,
	XASH_TEXTURE2,
	XASH_TEXTURE3,		// g-cont. 4 units should be enough
	MAX_TEXTURE_UNITS = 32	// can't access to all over units without GLSL or cg
};

enum // r_speeds counters
{
	RS_ACTIVE_TENTS = 0,
};

// refdll must expose this default textures using this names
#define REF_DEFAULT_TEXTURE  "*default"
#define REF_GRAY_TEXTURE     "*gray"
#define REF_WHITE_TEXTURE    "*white"
#define REF_BLACK_TEXTURE    "*black"
#define REF_PARTICLE_TEXTURE "*particle"
#define REF_SOLIDSKY_TEXTURE "solid_sky"
#define REF_ALPHASKY_TEXTURE "alpha_sky"

typedef enum connstate_e
{
	ca_disconnected = 0,// not talking to a server
	ca_connecting,	// sending request packets to the server
	ca_connected,	// netchan_t established, waiting for svc_serverdata
	ca_validate,	// download resources, validating, auth on server
	ca_active,	// game views should be displayed
	ca_cinematic,	// playing a cinematic, not connected to a server
} connstate_t;

enum ref_defaultsprite_e
{
	REF_DOT_SPRITE, // cl_sprite_dot
	REF_CHROME_SPRITE // cl_sprite_shell
};

// the order of first three is important!
// so you can use this value in IEngineStudio.StudioIsHardware
enum ref_graphic_apis_e
{
	REF_SOFTWARE,	// hypothetical: just make a surface to draw on, in software
	REF_GL,		// create GL context
	REF_D3D,	// Direct3D
};

typedef enum
{
	SAFE_NO = 0,
	SAFE_NOMSAA,      // skip msaa
	SAFE_NOACC,       // don't set acceleration flag
	SAFE_NOSTENCIL,   // don't set stencil bits
	SAFE_NOALPHA,     // don't set alpha bits
	SAFE_NODEPTH,     // don't set depth bits
	SAFE_NOCOLOR,     // don't set color bits
	SAFE_DONTCARE,    // ignore everything, let SDL/EGL decide
	SAFE_LAST,        // must be last
} ref_safegl_context_t;

enum // OpenGL configuration attributes
{
	REF_GL_RED_SIZE,
	REF_GL_GREEN_SIZE,
	REF_GL_BLUE_SIZE,
	REF_GL_ALPHA_SIZE,
	REF_GL_DOUBLEBUFFER,
	REF_GL_DEPTH_SIZE,
	REF_GL_STENCIL_SIZE,
	REF_GL_MULTISAMPLEBUFFERS,
	REF_GL_MULTISAMPLESAMPLES,
	REF_GL_ACCELERATED_VISUAL,
	REF_GL_CONTEXT_MAJOR_VERSION,
	REF_GL_CONTEXT_MINOR_VERSION,
	REF_GL_CONTEXT_EGL,
	REF_GL_CONTEXT_FLAGS,
	REF_GL_CONTEXT_PROFILE_MASK,
	REF_GL_SHARE_WITH_CURRENT_CONTEXT,
	REF_GL_FRAMEBUFFER_SRGB_CAPABLE,
	REF_GL_CONTEXT_RELEASE_BEHAVIOR,
	REF_GL_CONTEXT_RESET_NOTIFICATION,
	REF_GL_CONTEXT_NO_ERROR,
	REF_GL_ATTRIBUTES_COUNT,
};

enum
{
	REF_GL_CONTEXT_PROFILE_CORE           = 0x0001,
	REF_GL_CONTEXT_PROFILE_COMPATIBILITY  = 0x0002,
	REF_GL_CONTEXT_PROFILE_ES             = 0x0004 /**< GLX_CONTEXT_ES2_PROFILE_BIT_EXT */
};

// binary compatible with SDL and EGL_KHR_create_context(0x0007 mask)
enum
{
	REF_GL_CONTEXT_DEBUG_FLAG              = 0x0001,
	REF_GL_CONTEXT_FORWARD_COMPATIBLE_FLAG = 0x0002,
	REF_GL_CONTEXT_ROBUST_ACCESS_FLAG      = 0x0004,
	REF_GL_CONTEXT_RESET_ISOLATION_FLAG    = 0x0008
};

typedef enum ref_screen_rotation_e
{
	REF_ROTATE_NONE = 0,
	REF_ROTATE_CW = 1,
	REF_ROTATE_UD = 2,
	REF_ROTATE_CCW = 3,
} ref_screen_rotation_t;

typedef struct remap_info_s
{
	unsigned short	textures[MAX_SKINS];// alias textures
	struct mstudiotex_s	*ptexture;	// array of textures with local copy of remapped textures
	short		numtextures;	// textures count
	short		topcolor;		// cached value
	short		bottomcolor;	// cached value
	model_t		*model;		// for catch model changes
} remap_info_t;

typedef struct convar_s convar_t;
struct con_nprint_s;
struct engine_studio_api_s;
struct r_studio_interface_s;

typedef enum
{
	PARM_DEV_OVERVIEW      = -1,
	PARM_THIRDPERSON       = -2,
	PARM_QUAKE_COMPATIBLE  = -3,
	PARM_GET_CLIENT_PTR    = -4, // ref_client_t
	PARM_GET_HOST_PTR      = -5, // ref_host_t
	PARM_CONNSTATE         = -6, // cls.state
	PARM_PLAYING_DEMO      = -7, // cls.demoplayback
	PARM_WATER_LEVEL       = -8, // cl.local.water_level
	PARM_GET_WORLD_PTR     = -9, // world
	PARM_LOCAL_HEALTH      = -10, // cl.local.health
	PARM_LOCAL_GAME        = -11,
	PARM_NUMENTITIES       = -12, // local game only
	PARM_GET_MOVEVARS_PTR  = -13, // clgame.movevars
	PARM_GET_PALETTE_PTR   = -14, // clgame.palette
	PARM_GET_VIEWENT_PTR   = -15, // clgame.viewent
} ref_parm_e;

typedef struct ref_api_s
{
	intptr_t (*EngineGetParm)( int parm, int arg );	// generic

	// cvar handlers
	cvar_t   *(*Cvar_Get)( const char *szName, const char *szValue, int flags, const char *description );
	cvar_t   *(*pfnGetCvarPointer)( const char *name, int ignore_flags );
	float       (*pfnGetCvarFloat)( const char *szName );
	const char *(*pfnGetCvarString)( const char *szName );
	void        (*Cvar_SetValue)( const char *name, float value );
	void        (*Cvar_Set)( const char *name, const char *value );
	void (*Cvar_RegisterVariable)( convar_t *var );
	void (*Cvar_FullSet)( const char *var_name, const char *value, int flags );

	// command handlers
	int         (*Cmd_AddCommand)( const char *cmd_name, void (*function)(void), const char *description );
	void        (*Cmd_RemoveCommand)( const char *cmd_name );
	int         (*Cmd_Argc)( void );
	const char *(*Cmd_Argv)( int arg );
	const char *(*Cmd_Args)( void );

	// cbuf
	void (*Cbuf_AddText)( const char *commands );
	void (*Cbuf_InsertText)( const char *commands );
	void (*Cbuf_Execute)( void );

	// logging
	void	(*Con_Printf)( const char *fmt, ... ) _format( 1 ); // typical console allowed messages
	void	(*Con_DPrintf)( const char *fmt, ... ) _format( 1 ); // -dev 1
	void	(*Con_Reportf)( const char *fmt, ... ) _format( 1 ); // -dev 2

	// debug print
	void	(*Con_NPrintf)( int pos, const char *fmt, ... ) _format( 2 );
	void	(*Con_NXPrintf)( struct con_nprint_s *info, const char *fmt, ... ) _format( 2 );
	void	(*CL_CenterPrint)( const char *s, float y );
	void (*Con_DrawStringLen)( const char *pText, int *length, int *height );
	int (*Con_DrawString)( int x, int y, const char *string, rgba_t setColor );
	void	(*CL_DrawCenterPrint)( void );

	// entity management
	struct cl_entity_s *(*R_BeamGetEntity)( int index );
	struct cl_entity_s *(*CL_GetWaterEntity)( const vec3_t p );
	qboolean (*CL_AddVisibleEntity)( cl_entity_t *ent, int entityType );

	// brushes
	int (*Mod_SampleSizeForFace)( const struct msurface_s *surf );
	qboolean (*Mod_BoxVisible)( const vec3_t mins, const vec3_t maxs, const byte *visbits );
	mleaf_t *(*Mod_PointInLeaf)( const vec3_t p, mnode_t *node );
	void (*Mod_CreatePolygonsForHull)( int hullnum );

	// studio models
	void *(*R_StudioGetAnim)( studiohdr_t *m_pStudioHeader, model_t *m_pSubModel, mstudioseqdesc_t *pseqdesc );
	void	(*pfnStudioEvent)( const struct mstudioevent_s *event, const cl_entity_t *entity );

	// efx
	void (*CL_DrawEFX)( float time, qboolean fTrans );
	void (*CL_ThinkParticle)( double frametime, particle_t *p );
	void (*R_FreeDeadParticles)( particle_t **ppparticles );
	particle_t *(*CL_AllocParticleFast)( void ); // unconditionally give new particle pointer from cl_free_particles
	struct dlight_s *(*CL_AllocElight)( int key );
	struct model_s *(*GetDefaultSprite)( enum ref_defaultsprite_e spr );
	void		(*R_StoreEfrags)( struct efrag_s **ppefrag, int framecount );// store efrags for static entities

	// model management
	model_t *(*Mod_ForName)( const char *name, qboolean crash, qboolean trackCRC );
	void *(*Mod_Extradata)( int type, model_t *model );

	// remap
	qboolean (*CL_EntitySetRemapColors)( cl_entity_t *e, model_t *mod, int top, int bottom );
	struct remap_info_s *(*CL_GetRemapInfoForEntity)( cl_entity_t *e );

	// utils
	void  (*CL_ExtraUpdate)( void );
	void  (*Host_Error)( const char *fmt, ... ) _format( 1 );
	void  (*COM_SetRandomSeed)( int lSeed );
	float (*COM_RandomFloat)( float rmin, float rmax );
	int   (*COM_RandomLong)( int rmin, int rmax );
	struct screenfade_s *(*GetScreenFade)( void );
	void (*CL_GetScreenInfo)( int *width, int *height ); // clgame.scrInfo, ptrs may be NULL
	void (*SetLocalLightLevel)( int level ); // cl.local.light_level
	int (*Sys_CheckParm)( const char *flag );

	// studio interface
	player_info_t *(*pfnPlayerInfo)( int index );
	entity_state_t *(*pfnGetPlayerState)( int index );
	void *(*Mod_CacheCheck)( struct cache_user_s *c );
	void (*Mod_LoadCacheFile)( const char *path, struct cache_user_s *cu );
	void *(*Mod_Calloc)( int number, size_t size );
	int	(*pfnGetStudioModelInterface)( int version, struct r_studio_interface_s **ppinterface, struct engine_studio_api_s *pstudio );

	// memory
	poolhandle_t (*_Mem_AllocPool)( const char *name, const char *filename, int fileline );
	void  (*_Mem_FreePool)( poolhandle_t *poolptr, const char *filename, int fileline );
	void *(*_Mem_Alloc)( poolhandle_t poolptr, size_t size, qboolean clear, const char *filename, int fileline ) ALLOC_CHECK( 2 );
	void *(*_Mem_Realloc)( poolhandle_t poolptr, void *memptr, size_t size, qboolean clear, const char *filename, int fileline ) ALLOC_CHECK( 3 );
	void  (*_Mem_Free)( void *data, const char *filename, int fileline );

	// library management
	void *(*COM_LoadLibrary)( const char *name, int build_ordinals_table, qboolean directpath );
	void  (*COM_FreeLibrary)( void *handle );
	void *(*COM_GetProcAddress)( void *handle, const char *name );

	// video init
	// try to create window
	// will call GL_SetupAttributes in case of REF_GL
	qboolean  (*R_Init_Video)( int type ); // will also load and execute renderer config(see R_GetConfigName)
	void (*R_Free_Video)( void );

	// GL
	int   (*GL_SetAttribute)( int attr, int value );
	int   (*GL_GetAttribute)( int attr, int *value );
	void *(*GL_GetProcAddress)( const char *name );
	void (*GL_SwapBuffers)( void );

	// SW
	qboolean (*SW_CreateBuffer)( int width, int height, uint *stride, uint *bpp, uint *r, uint *g, uint *b );
	void *(*SW_LockBuffer)( void );
	void (*SW_UnlockBuffer)( void );

	// gamma
	byte (*LightToTexGamma)( byte );	// software gamma support
	uint (*LightToTexGammaEx)( uint );	// software gamma support
	byte (*TextureToGamma)( byte );
	uint (*ScreenGammaTable)( uint );
	uint (*LinearGammaTable)( uint );

	// renderapi
	lightstyle_t*	(*GetLightStyle)( int number );
	dlight_t*	(*GetDynamicLight)( int number );
	dlight_t*	(*GetEntityLight)( int number );
	int		(*R_FatPVS)( const float *org, float radius, byte *visbuffer, qboolean merge, qboolean fullvis );
	const struct ref_overview_s *( *GetOverviewParms )( void );
	double		(*pfnTime)( void );				// Sys_DoubleTime

	// event api
	struct physent_s *(*EV_GetPhysent)( int idx );
	struct msurface_s *( *EV_TraceSurface )( int ground, float *vstart, float *vend );
	struct pmtrace_s *(*PM_TraceLine)( float *start, float *end, int flags, int usehull, int ignore_pe );
	struct pmtrace_s *(*EV_VisTraceLine )( float *start, float *end, int flags );
	struct pmtrace_s (*CL_TraceLine)( vec3_t start, vec3_t end, int flags );

	// imagelib
	void (*Image_AddCmdFlags)( uint flags ); // used to check if hardware dxt is supported
	void (*Image_SetForceFlags)( uint flags );
	void (*Image_ClearForceFlags)( void );
	qboolean (*Image_CustomPalette)( void );
	qboolean (*Image_Process)( rgbdata_t **pix, int width, int height, uint flags, float reserved );
	rgbdata_t *(*FS_LoadImage)( const char *filename, const byte *buffer, size_t size );
	qboolean (*FS_SaveImage)( const char *filename, rgbdata_t *pix );
	rgbdata_t *(*FS_CopyImage)( rgbdata_t *in );
	void (*FS_FreeImage)( rgbdata_t *pack );
	void (*Image_SetMDLPointer)( byte *p );
	const struct bpc_desc_s *(*Image_GetPFDesc)( int idx );

	// client exports
	void	(*pfnDrawNormalTriangles)( void );
	void	(*pfnDrawTransparentTriangles)( void );
	render_interface_t	*drawFuncs;
<<<<<<< HEAD

	// filesystem exports
	fs_api_t	*fsapi;
=======
#if XASH_PSP
	void	*(*P5Ram_Alloc)( size_t size, int clear );
	void	(*P5Ram_Free)( void *ptr );
#endif
>>>>>>> cae351f7
} ref_api_t;

struct mip_s;

// render callbacks
typedef struct ref_interface_s
{
	// construct, destruct
	qboolean (*R_Init)( void ); // context is true if you need context management
	// const char *(*R_GetInitError)( void );
	void (*R_Shutdown)( void );
	const char *(*R_GetConfigName)( void ); // returns config name without extension
	qboolean (*R_SetDisplayTransform)( ref_screen_rotation_t rotate, int x, int y, float scale_x, float scale_y );

	// only called for GL contexts
	void (*GL_SetupAttributes)( int safegl );
	void (*GL_InitExtensions)( void );
	void (*GL_ClearExtensions)( void );

	// scene rendering
	void (*R_GammaChanged)( qboolean do_reset_gamma );
	void (*R_BeginFrame)( qboolean clearScene );
	void (*R_RenderScene)( void );
	void (*R_EndFrame)( void );
	void (*R_PushScene)( void );
	void (*R_PopScene)( void );
	void (*GL_BackendStartFrame)( void );
	void (*GL_BackendEndFrame)( void );

	void (*R_ClearScreen)( void ); // clears color buffer on GL
	void (*R_AllowFog)( qboolean allow );
	void (*GL_SetRenderMode)( int renderMode );
	void (*GL_SetColor4ub)( byte r, byte g, byte b, byte a );

	qboolean (*R_AddEntity)( struct cl_entity_s *clent, int type );
	void (*CL_AddCustomBeam)( cl_entity_t *pEnvBeam );
	void (*R_ProcessEntData)( qboolean allocate, cl_entity_t *entities, unsigned int max_entities );
	void (*R_Flush)( unsigned int flush_flags );

	// debug
	void (*R_ShowTextures)( void );

	// texture management
	const byte *(*R_GetTextureOriginalBuffer)( unsigned int idx ); // not always available
	int (*GL_LoadTextureFromBuffer)( const char *name, rgbdata_t *pic, texFlags_t flags, qboolean update );
	void (*GL_ProcessTexture)( int texnum, float gamma, int topColor, int bottomColor );
	void (*R_SetupSky)( const char *skyname );

	// 2D
	void (*R_Set2DMode)( qboolean enable );
	void (*R_DrawStretchRaw)( float x, float y, float w, float h, int cols, int rows, const byte *data, qboolean dirty );
	void (*R_DrawStretchPic)( float x, float y, float w, float h, float s1, float t1, float s2, float t2, int texnum );
	void (*R_DrawTileClear)( int texnum, int x, int y, int w, int h );
	void (*FillRGBA)( float x, float y, float w, float h, int r, int g, int b, int a ); // in screen space
	void (*FillRGBABlend)( float x, float y, float w, float h, int r, int g, int b, int a ); // in screen space
	int  (*WorldToScreen)( const vec3_t world, vec3_t screen );  // Returns 1 if it's z clipped

	// screenshot, cubemapshot
	qboolean (*VID_ScreenShot)( const char *filename, int shot_type );
	qboolean (*VID_CubemapShot)( const char *base, uint size, const float *vieworg, qboolean skyshot );

	// light
	colorVec (*R_LightPoint)( const float *p );

	// decals
	// Shoots a decal onto the surface of the BSP.  position is the center of the decal in world coords
	void (*R_DecalShoot)( int textureIndex, int entityIndex, int modelIndex, vec3_t pos, int flags, float scale );
	void (*R_DecalRemoveAll)( int texture );
	int (*R_CreateDecalList)( struct decallist_s *pList );
	void (*R_ClearAllDecals)( void );

	// studio interface
	float (*R_StudioEstimateFrame)( cl_entity_t *e, mstudioseqdesc_t *pseqdesc, double time );
	void (*R_StudioLerpMovement)( cl_entity_t *e, double time, vec3_t origin, vec3_t angles );
	void (*CL_InitStudioAPI)( void );

	// bmodel
	void (*R_InitSkyClouds)( struct mip_s *mt, struct texture_s *tx, qboolean custom_palette );
	void (*GL_SubdivideSurface)( model_t *mod, msurface_t *fa );
	void (*CL_RunLightStyles)( void );

	// sprites
	void (*R_GetSpriteParms)( int *frameWidth, int *frameHeight, int *numFrames, int currentFrame, const model_t *pSprite );
	int (*R_GetSpriteTexture)( const model_t *m_pSpriteModel, int frame );

	// model management
	// flags ignored for everything except spritemodels
	void (*Mod_LoadMapSprite)( struct model_s *mod, const void *buffer, size_t size, qboolean *loaded );
	qboolean (*Mod_ProcessRenderData)( model_t *mod, qboolean create, const byte *buffer );
	void (*Mod_StudioLoadTextures)( model_t *mod, void *data );

	// efx implementation
	void (*CL_DrawParticles)( double frametime, particle_t *particles, float partsize );
	void (*CL_DrawTracers)( double frametime, particle_t *tracers );
	void (*CL_DrawBeams)( int fTrans , BEAM *beams );
	qboolean (*R_BeamCull)( const vec3_t start, const vec3_t end, qboolean pvsOnly );

	// Xash3D Render Interface
	// Get renderer info (doesn't changes engine state at all)
	int			(*RefGetParm)( int parm, int arg );	// generic
	void		(*GetDetailScaleForTexture)( int texture, float *xScale, float *yScale );
	void		(*GetExtraParmsForTexture)( int texture, byte *red, byte *green, byte *blue, byte *alpha );
	float		(*GetFrameTime)( void );

	// Set renderer info (tell engine about changes)
	void		(*R_SetCurrentEntity)( struct cl_entity_s *ent ); // tell engine about both currententity and currentmodel
	void		(*R_SetCurrentModel)( struct model_s *mod );	// change currentmodel but leave currententity unchanged

	// Texture tools
	int		(*GL_FindTexture)( const char *name );
	const char*	(*GL_TextureName)( unsigned int texnum );
	const byte*	(*GL_TextureData)( unsigned int texnum ); // may be NULL
	int		(*GL_LoadTexture)( const char *name, const byte *buf, size_t size, int flags );
	int		(*GL_CreateTexture)( const char *name, int width, int height, const void *buffer, texFlags_t flags );
	int		(*GL_LoadTextureArray)( const char **names, int flags );
	int		(*GL_CreateTextureArray)( const char *name, int width, int height, int depth, const void *buffer, texFlags_t flags );
	void		(*GL_FreeTexture)( unsigned int texnum );

	// Decals manipulating (draw & remove)
	void		(*DrawSingleDecal)( struct decal_s *pDecal, struct msurface_s *fa );
	float		*(*R_DecalSetupVerts)( struct decal_s *pDecal, struct msurface_s *surf, int texture, int *outCount );
	void		(*R_EntityRemoveDecals)( struct model_s *mod ); // remove all the decals from specified entity (BSP only)

	// AVI
	void		(*AVI_UploadRawFrame)( int texture, int cols, int rows, int width, int height, const byte *data );

	// glState related calls (must use this instead of normal gl-calls to prevent de-synchornize local states between engine and the client)
	void		(*GL_Bind)( int tmu, unsigned int texnum );
	void		(*GL_SelectTexture)( int tmu );
	void		(*GL_LoadTextureMatrix)( const float *glmatrix );
	void		(*GL_TexMatrixIdentity)( void );
	void		(*GL_CleanUpTextureUnits)( int last );	// pass 0 for clear all the texture units
	void		(*GL_TexGen)( unsigned int coord, unsigned int mode );
	void		(*GL_TextureTarget)( unsigned int target ); // change texture unit mode without bind texture
	void		(*GL_TexCoordArrayMode)( unsigned int texmode );
	void		(*GL_UpdateTexSize)( int texnum, int width, int height, int depth ); // recalc statistics
	void		(*GL_Reserved0)( void );	// for potential interface expansion without broken compatibility
	void		(*GL_Reserved1)( void );

	// Misc renderer functions
	void		(*GL_DrawParticles)( const struct ref_viewpass_s *rvp, qboolean trans_pass, float frametime );
	colorVec		(*LightVec)( const float *start, const float *end, float *lightspot, float *lightvec );
	struct mstudiotex_s *( *StudioGetTexture )( struct cl_entity_s *e );

	// passed through R_RenderFrame (0 - use engine renderer, 1 - use custom client renderer)
	void		(*GL_RenderFrame)( const struct ref_viewpass_s *rvp );
	// setup map bounds for ortho-projection when we in dev_overview mode
	void		(*GL_OrthoBounds)( const float *mins, const float *maxs );
	// grab r_speeds message
	qboolean	(*R_SpeedsMessage)( char *out, size_t size );
	// get visdata for current frame from custom renderer
	byte*		(*Mod_GetCurrentVis)( void );
	// tell the renderer what new map is started
	void		(*R_NewMap)( void );
	// clear the render entities before each frame
	void		(*R_ClearScene)( void );
	// GL_GetProcAddress for client renderer
	void*		(*R_GetProcAddress)( const char *name );

	// TriAPI Interface
	// NOTE: implementation isn't required to be compatible
<<<<<<< HEAD
	void	(*TriRenderMode)( int mode );
	void	(*Begin)( int primitiveCode );
	void	(*End)( void );
	void	(*Color4f)( float r, float g, float b, float a ); // real glColor4f
	void	(*Color4ub)( unsigned char r, unsigned char g, unsigned char b, unsigned char a ); // real glColor4ub
	void	(*TexCoord2f)( float u, float v );
	void	(*Vertex3fv)( const float *worldPnt );
	void	(*Vertex3f)( float x, float y, float z );
	void	(*Fog)( float flFogColor[3], float flStart, float flEnd, int bOn ); //Works just like GL_FOG, flFogColor is r/g/b.
	void	(*ScreenToWorld)( const float *screen, float *world  );
	void	(*GetMatrix)( const int pname, float *matrix );
	void	(*FogParams)( float flDensity, int iFogSkybox );
	void    (*CullFace)( TRICULLSTYLE mode );
=======
	int	(*getTriAPI)( int version, triangleapi_t *api );
>>>>>>> cae351f7

	// vgui drawing implementation
	void	(*VGUI_DrawInit)( void );
	void	(*VGUI_DrawShutdown)( void );
	void	(*VGUI_SetupDrawingText)( int *pColor );
	void	(*VGUI_SetupDrawingRect)( int *pColor );
	void	(*VGUI_SetupDrawingImage)( int *pColor );
	void	(*VGUI_BindTexture)( int id );
	void	(*VGUI_EnableTexture)( qboolean enable );
	void	(*VGUI_CreateTexture)( int id, int width, int height );
	void	(*VGUI_UploadTexture)( int id, const char *buffer, int width, int height );
	void	(*VGUI_UploadTextureBlock)( int id, int drawX, int drawY, const byte *rgba, int blockWidth, int blockHeight );
	void	(*VGUI_DrawQuad)( const vpoint_t *ul, const vpoint_t *lr );
	void	(*VGUI_GetTextureSizes)( int *width, int *height );
	int		(*VGUI_GenerateTexture)( void );
} ref_interface_t;

typedef int (*REFAPI)( int version, ref_interface_t *pFunctionTable, ref_api_t* engfuncs, ref_globals_t *pGlobals );
#define GET_REF_API "GetRefAPI"

#ifdef REF_DLL
#define DEFINE_ENGINE_SHARED_CVAR( x, y ) cvar_t *x = NULL;
#define DECLARE_ENGINE_SHARED_CVAR( x, y ) extern cvar_t *x;
#define RETRIEVE_ENGINE_SHARED_CVAR( x, y ) \
	if(!( x = gEngfuncs.pfnGetCvarPointer( #y, 0 ) )) \
		gEngfuncs.Host_Error( S_ERROR "engine didn't gave us %s cvar pointer\n", #y );
#define ENGINE_SHARED_CVAR_NAME( f, x, y ) f( x, y )
#define ENGINE_SHARED_CVAR( f, x ) ENGINE_SHARED_CVAR_NAME( f, x, x )

// cvars that's logic is shared between renderer and engine
// actually, they are just created on engine side for convinience
// and must be retrieved by renderer side
// sometimes it's done to standartize cvars to make it easier for users
#define ENGINE_SHARED_CVAR_LIST( f ) \
	ENGINE_SHARED_CVAR_NAME( f, vid_gamma, gamma ) \
	ENGINE_SHARED_CVAR_NAME( f, vid_brightness, brightness ) \
	ENGINE_SHARED_CVAR_NAME( f, v_lightgamma, lightgamma ) \
	ENGINE_SHARED_CVAR_NAME( f, v_direct, direct ) \
	ENGINE_SHARED_CVAR( f, r_showtextures ) \
	ENGINE_SHARED_CVAR( f, r_speeds ) \
	ENGINE_SHARED_CVAR( f, r_fullbright ) \
	ENGINE_SHARED_CVAR( f, r_norefresh ) \
	ENGINE_SHARED_CVAR( f, r_lightmap ) \
	ENGINE_SHARED_CVAR( f, r_dynamic ) \
	ENGINE_SHARED_CVAR( f, r_drawentities ) \
	ENGINE_SHARED_CVAR( f, r_decals ) \
	ENGINE_SHARED_CVAR( f, r_showhull ) \
	ENGINE_SHARED_CVAR( f, gl_vsync ) \
	ENGINE_SHARED_CVAR( f, gl_clear ) \
	ENGINE_SHARED_CVAR( f, cl_himodels ) \
	ENGINE_SHARED_CVAR( f, cl_lightstyle_lerping ) \
	ENGINE_SHARED_CVAR( f, tracerred ) \
	ENGINE_SHARED_CVAR( f, tracergreen ) \
	ENGINE_SHARED_CVAR( f, tracerblue ) \
	ENGINE_SHARED_CVAR( f, traceralpha ) \
	ENGINE_SHARED_CVAR( f, r_sprite_lerping ) \
	ENGINE_SHARED_CVAR( f, r_sprite_lighting ) \
	ENGINE_SHARED_CVAR( f, r_drawviewmodel ) \
	ENGINE_SHARED_CVAR( f, r_glowshellfreq ) \

#define DECLARE_ENGINE_SHARED_CVAR_LIST() \
	ENGINE_SHARED_CVAR_LIST( DECLARE_ENGINE_SHARED_CVAR )

#define DEFINE_ENGINE_SHARED_CVAR_LIST() \
	ENGINE_SHARED_CVAR_LIST( DEFINE_ENGINE_SHARED_CVAR )

#define RETRIEVE_ENGINE_SHARED_CVAR_LIST() \
	ENGINE_SHARED_CVAR_LIST( RETRIEVE_ENGINE_SHARED_CVAR )
#endif

#endif // REF_API<|MERGE_RESOLUTION|>--- conflicted
+++ resolved
@@ -443,16 +443,14 @@
 	void	(*pfnDrawNormalTriangles)( void );
 	void	(*pfnDrawTransparentTriangles)( void );
 	render_interface_t	*drawFuncs;
-<<<<<<< HEAD
 
 	// filesystem exports
 	fs_api_t	*fsapi;
-=======
+
 #if XASH_PSP
 	void	*(*P5Ram_Alloc)( size_t size, int clear );
 	void	(*P5Ram_Free)( void *ptr );
 #endif
->>>>>>> cae351f7
 } ref_api_t;
 
 struct mip_s;
@@ -485,7 +483,6 @@
 	void (*R_ClearScreen)( void ); // clears color buffer on GL
 	void (*R_AllowFog)( qboolean allow );
 	void (*GL_SetRenderMode)( int renderMode );
-	void (*GL_SetColor4ub)( byte r, byte g, byte b, byte a );
 
 	qboolean (*R_AddEntity)( struct cl_entity_s *clent, int type );
 	void (*CL_AddCustomBeam)( cl_entity_t *pEnvBeam );
@@ -614,7 +611,6 @@
 
 	// TriAPI Interface
 	// NOTE: implementation isn't required to be compatible
-<<<<<<< HEAD
 	void	(*TriRenderMode)( int mode );
 	void	(*Begin)( int primitiveCode );
 	void	(*End)( void );
@@ -628,9 +624,6 @@
 	void	(*GetMatrix)( const int pname, float *matrix );
 	void	(*FogParams)( float flDensity, int iFogSkybox );
 	void    (*CullFace)( TRICULLSTYLE mode );
-=======
-	int	(*getTriAPI)( int version, triangleapi_t *api );
->>>>>>> cae351f7
 
 	// vgui drawing implementation
 	void	(*VGUI_DrawInit)( void );

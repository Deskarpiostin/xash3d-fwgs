/*
sound.h - sndlib main header
Copyright (C) 2009 Uncle Mike

This program is free software: you can redistribute it and/or modify
it under the terms of the GNU General Public License as published by
the Free Software Foundation, either version 3 of the License, or
(at your option) any later version.

This program is distributed in the hope that it will be useful,
but WITHOUT ANY WARRANTY; without even the implied warranty of
MERCHANTABILITY or FITNESS FOR A PARTICULAR PURPOSE.  See the
GNU General Public License for more details.
*/

#ifndef SOUND_H
#define SOUND_H

extern poolhandle_t sndpool;

#include "xash3d_mathlib.h"

// sound engine rate defines
#define SOUND_DMA_SPEED		44100	// hardware playback rate
#define SOUND_11k			11025	// 11khz sample rate
#define SOUND_16k			16000	// 16khz sample rate
#define SOUND_22k			22050	// 22khz sample rate
#define SOUND_32k			32000	// 32khz sample rate
#define SOUND_44k			44100	// 44khz sample rate
#define DMA_MSEC_PER_SAMPLE		((float)(1000.0 / SOUND_DMA_SPEED))

// fixed point stuff for real-time resampling
#define FIX_BITS			28
#define FIX_SCALE			(1 << FIX_BITS)
#define FIX_MASK			((1 << FIX_BITS)-1)
#define FIX_FLOAT(a)		((int)((a) * FIX_SCALE))
#define FIX(a)			(((int)(a)) << FIX_BITS)
#define FIX_INTPART(a)		(((int)(a)) >> FIX_BITS)
#define FIX_FRACTION(a,b)		(FIX(a)/(b))
#define FIX_FRACPART(a)		((a) & FIX_MASK)

// NOTE: clipped sound at 32760 to avoid overload
#define CLIP( x )			(( x ) > 32760 ? 32760 : (( x ) < -32760 ? -32760 : ( x )))

#define PAINTBUFFER_SIZE		1024	// 44k: was 512
#define PAINTBUFFER			(g_curpaintbuffer)
#define CPAINTBUFFERS		3

// sound mixing buffer
#define CPAINTFILTERMEM		3
#define CPAINTFILTERS		4	// maximum number of consecutive upsample passes per paintbuffer

#define S_RAW_SOUND_IDLE_SEC		10	// time interval for idling raw sound before it's freed
#define S_RAW_SOUND_BACKGROUNDTRACK	-2
#define S_RAW_SOUND_SOUNDTRACK	-1
#define S_RAW_SAMPLES_PRECISION_BITS	14

#define CIN_FRAMETIME		(1.0f / 30.0f)

typedef struct
{
	int			left;
	int			right;
} portable_samplepair_t;

typedef struct
{
	qboolean			factive;	// if true, mix to this paintbuffer using flags
	portable_samplepair_t	*pbuf;	// front stereo mix buffer, for 2 or 4 channel mixing
	int			ifilter;	// current filter memory buffer to use for upsampling pass
	portable_samplepair_t	fltmem[CPAINTFILTERS][CPAINTFILTERMEM];
} paintbuffer_t;

typedef struct sfx_s
{
	char		name[MAX_QPATH];
	wavdata_t		*cache;

	int		servercount;
	uint		hashValue;
	struct sfx_s	*hashNext;
} sfx_t;

extern portable_samplepair_t	paintbuffer[];
extern portable_samplepair_t	roombuffer[];
extern portable_samplepair_t	temppaintbuffer[];
extern portable_samplepair_t	*g_curpaintbuffer;
extern paintbuffer_t	paintbuffers[];

// structure used for fading in and out client sound volume.
typedef struct
{
	float		initial_percent;
	float		percent;  	// how far to adjust client's volume down by.
	float		starttime;	// GetHostTime() when we started adjusting volume
	float		fadeouttime;	// # of seconds to get to faded out state
	float		holdtime;		// # of seconds to hold
	float		fadeintime;	// # of seconds to restore
} soundfade_t;

typedef struct
{
	float		percent;
} musicfade_t;

typedef struct snd_format_s
{
	unsigned int	speed;
	unsigned int	width;
	unsigned int	channels;
} snd_format_t;

typedef struct
{
	snd_format_t	format;
	int				samples;		// mono samples in buffer
	int				samplepos;	// in mono samples
	byte			*buffer;
	qboolean		initialized;	// sound engine is active
	const char		*backendName;
} dma_t;

#include "vox.h"

typedef struct
{
	double		sample;

	wavdata_t		*pData;
	double 		forcedEndSample;
	qboolean		finished;
} mixer_t;

typedef struct rawchan_s
{
	int			entnum;
	int			master_vol;
	int			leftvol;		// 0-255 left volume
	int			rightvol;		// 0-255 right volume
	float			dist_mult;	// distance multiplier (attenuation/clipK)
	vec3_t			origin;		// only use if fixed_origin is set
	volatile uint		s_rawend;
	wavdata_t			sound_info;	// advance play position
	float			oldtime;		// catch time jumps
	size_t			max_samples;	// buffer length
	portable_samplepair_t	rawsamples[1];	// variable sized
} rawchan_t;

typedef struct channel_s
{
	char		name[16];		// keept sentence name
	sfx_t		*sfx;		// sfx number

	int		leftvol;		// 0-255 left volume
	int		rightvol;		// 0-255 right volume

	int		entnum;		// entity soundsource
	int		entchannel;	// sound channel (CHAN_STREAM, CHAN_VOICE, etc.)
	vec3_t		origin;		// only use if fixed_origin is set
	float		dist_mult;	// distance multiplier (attenuation/clipK)
	int		master_vol;	// 0-255 master volume
	qboolean		isSentence;	// bit who indicated sentence
	int		basePitch;	// base pitch percent (100% is normal pitch playback)
	float		pitch;		// real-time pitch after any modulation or shift by dynamic data
	qboolean		use_loop;		// don't loop default and local sounds
	qboolean		staticsound;	// use origin instead of fetching entnum's origin
	qboolean		localsound;	// it's a local menu sound (not looped, not paused)
	mixer_t		pMixer;

	// sentence mixer
	int		wordIndex;
	mixer_t		*currentWord;	// NULL if sentence is finished
	voxword_t		words[CVOXWORDMAX];
} channel_t;

typedef struct
{
	vec3_t		origin;		// simorg + view_ofs
	vec3_t		velocity;
	vec3_t		forward;
	vec3_t		right;
	vec3_t		up;

	int		entnum;
	int		waterlevel;
	float		frametime;	// used for sound fade
	qboolean		active;
	qboolean		inmenu;		// listener in-menu ?
	qboolean		paused;
	qboolean		streaming;	// playing AVI-file
	qboolean		stream_paused;	// pause only background track
} listener_t;

typedef struct
{
	string		current;		// a currently playing track
	string		loopName;		// may be empty
	stream_t		*stream;
	int		source;		// may be game, menu, etc
} bg_track_t;

//====================================================================

#if XASH_PSP
#define MAX_DYNAMIC_CHANNELS	(20 + NUM_AMBIENTS)
#define MAX_CHANNELS	(128 + MAX_DYNAMIC_CHANNELS)
#else
#define MAX_DYNAMIC_CHANNELS	(60 + NUM_AMBIENTS)
#define MAX_CHANNELS	(256 + MAX_DYNAMIC_CHANNELS)	// Scourge Of Armagon has too many static sounds on hip2m4.bsp
<<<<<<< HEAD
#define MAX_RAW_CHANNELS	48
=======
#endif
#define MAX_RAW_CHANNELS	16
>>>>>>> cae351f7
#define MAX_RAW_SAMPLES	8192

extern sound_t	ambient_sfx[NUM_AMBIENTS];
extern qboolean	snd_ambient;
extern channel_t	channels[MAX_CHANNELS];
extern rawchan_t	*raw_channels[MAX_RAW_CHANNELS];
extern int	total_channels;
extern int	paintedtime;
extern int	soundtime;
extern listener_t	s_listener;
extern int	idsp_room;
extern dma_t	dma;

extern convar_t	s_musicvolume;
extern convar_t	s_lerping;
extern convar_t	s_test;		// cvar to testify new effects
extern convar_t s_samplecount;
extern convar_t snd_mute_losefocus;
extern convar_t s_warn_late_precache;

void S_InitScaletable( void );
wavdata_t *S_LoadSound( sfx_t *sfx );
float S_GetMasterVolume( void );
float S_GetMusicVolume( void );

//
// s_main.c
//
void S_FreeChannel( channel_t *ch );

//
// s_mix.c
//
int S_MixDataToDevice( channel_t *pChannel, int sampleCount, int outputRate, int outputOffset, int timeCompress );
void MIX_ClearAllPaintBuffers( int SampleCount, qboolean clearFilters );
void MIX_InitAllPaintbuffers( void );
void MIX_FreeAllPaintbuffers( void );
void MIX_PaintChannels( int endtime );

// s_load.c
qboolean S_TestSoundChar( const char *pch, char c );
char *S_SkipSoundChar( const char *pch );
sfx_t *S_FindName( const char *name, int *pfInCache );
sound_t S_RegisterSound( const char *name );
void S_FreeSound( sfx_t *sfx );
void S_InitSounds( void );

// s_dsp.c
void SX_Init( void );
void SX_Free( void );
void CheckNewDspPresets( void );
void DSP_Process( portable_samplepair_t *pbfront, int sampleCount );
void DSP_ClearState( void );

qboolean S_Init( void );
void S_Shutdown( void );
void S_SoundList_f( void );
void S_SoundInfo_f( void );

struct ref_viewpass_s;
channel_t *SND_PickDynamicChannel( int entnum, int channel, sfx_t *sfx, qboolean *ignore );
channel_t *SND_PickStaticChannel( const vec3_t pos, sfx_t *sfx );
int S_GetCurrentStaticSounds( soundlist_t *pout, int size );
int S_GetCurrentDynamicSounds( soundlist_t *pout, int size );
sfx_t *S_GetSfxByHandle( sound_t handle );
rawchan_t *S_FindRawChannel( int entnum, qboolean create );
void S_RawEntSamples( int entnum, uint samples, uint rate, word width, word channels, const byte *data, int snd_vol );
void S_RawSamples( uint samples, uint rate, word width, word channels, const byte *data, int entnum );
void S_StopSound( int entnum, int channel, const char *soundname );
void S_UpdateFrame( struct ref_viewpass_s *rvp );
void S_StopAllSounds( qboolean ambient );
void S_FreeSounds( void );

//
// s_mouth.c
//
void SND_InitMouth( int entnum, int entchannel );
void SND_ForceInitMouth( int entnum );
void SND_MoveMouth8( channel_t *ch, wavdata_t *pSource, int count );
void SND_MoveMouth16( channel_t *ch, wavdata_t *pSource, int count );
void SND_MoveMouthRaw( rawchan_t *ch, portable_samplepair_t *pData, int count );
void SND_CloseMouth( channel_t *ch );
void SND_ForceCloseMouth( int entnum );

//
// s_stream.c
//
void S_StreamSoundTrack( void );
void S_StreamBackgroundTrack( void );
qboolean S_StreamGetCurrentState( char *currentTrack, char *loopTrack, int *position );
void S_PrintBackgroundTrackState( void );
void S_FadeMusicVolume( float fadePercent );

//
// s_utils.c
//
int S_ZeroCrossingAfter( wavdata_t *pWaveData, int sample );
int S_ZeroCrossingBefore( wavdata_t *pWaveData, int sample );
int S_ConvertLoopedPosition( wavdata_t *pSource, int samplePosition, qboolean use_loop );
int S_GetOutputData( wavdata_t *pSource, void **pData, int samplePosition, int sampleCount, qboolean use_loop );

//
// s_vox.c
//
void VOX_Init( void );
void VOX_Shutdown( void );
void VOX_SetChanVol( channel_t *ch );
void VOX_LoadSound( channel_t *pchan, const char *psz );
float VOX_ModifyPitch( channel_t *ch, float pitch );
int VOX_MixDataToDevice( channel_t *pChannel, int sampleCount, int outputRate, int outputOffset );

#endif//SOUND_H<|MERGE_RESOLUTION|>--- conflicted
+++ resolved
@@ -204,15 +204,12 @@
 #if XASH_PSP
 #define MAX_DYNAMIC_CHANNELS	(20 + NUM_AMBIENTS)
 #define MAX_CHANNELS	(128 + MAX_DYNAMIC_CHANNELS)
+#define MAX_RAW_CHANNELS	16
 #else
 #define MAX_DYNAMIC_CHANNELS	(60 + NUM_AMBIENTS)
 #define MAX_CHANNELS	(256 + MAX_DYNAMIC_CHANNELS)	// Scourge Of Armagon has too many static sounds on hip2m4.bsp
-<<<<<<< HEAD
 #define MAX_RAW_CHANNELS	48
-=======
 #endif
-#define MAX_RAW_CHANNELS	16
->>>>>>> cae351f7
 #define MAX_RAW_SAMPLES	8192
 
 extern sound_t	ambient_sfx[NUM_AMBIENTS];

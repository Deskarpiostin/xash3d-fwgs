--- conflicted
+++ resolved
@@ -1023,11 +1023,7 @@
 
 		if( entry->disksize <= 0 || entry->disksize >= HPAK_MAX_SIZE )
 		{
-<<<<<<< HEAD
-			MsgDev( D_WARN, "Unable to extract data, size invalid: %i\n", nDataSize );
-=======
 			MsgDev( D_WARN, "Unable to extract data, size invalid:  %s\n", Q_memprint( entry->disksize ));
->>>>>>> 9bab7d22
 			continue;
 		}
 

--- conflicted
+++ resolved
@@ -34,6 +34,9 @@
 		if not conf.env.HAVE_SDL2:
 			conf.fatal('SDL2 not availiable! If you want to build dedicated server, specify --dedicated')
 		conf.env.append_unique('DEFINES', 'XASH_SDL')
+    
+  conf.check_cc(header_name='zlib.h', uselib_store='ZLIB')
+	conf.check_cc(lib='z', uselib_store='ZLIB')
 
 	if conf.env.SINGLE_BINARY:
 		conf.env.append_unique('DEFINES', 'SINGLE_BINARY')
@@ -49,14 +52,9 @@
 	if conf.env.DEST_OS == 'win32':
 		conf.env.append_unique('DEFINES', 'DBGHELP')
 		conf.env.append_unique('DEFINES', 'PSAPI_VERSION=1')
-
-<<<<<<< HEAD
-	conf.check_cc(header_name='zlib.h', uselib_store='ZLIB')
-	conf.check_cc(lib='z', uselib_store='ZLIB')
-=======
+    
 	if conf.env.DEST_SIZEOF_VOID_P != 4:
 		conf.env.append_unique('DEFINES', 'XASH_64BIT')
->>>>>>> 4000654d
 
 def build(bld):
 	libs = [ 'public' ]

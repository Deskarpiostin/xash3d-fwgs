--- conflicted
+++ resolved
@@ -18,22 +18,6 @@
 	<string name="gamedir">Каталог мода</string>
 	<string name="pkgname">Пакет мода (только для экспертов)</string>
 	<string name="shortcut_name">Название ярлыка</string>
-<<<<<<< HEAD
-	<string name="about_authors">Порт на Android осуществлен Flying With Gauss:\n
-&#8226; a1batross\n
-&#8226; mittorn\n
-&#8226; nicknekit\n
-
-Особые благодарности:\n
-&#8226; Дяде Мише за Xash3D\n
-&#8226; Valve за Half-Life\n
-&#8226; Beloko Games за поддержку сенсорного управления\n
-&#8226; Разработчикам libSDL2</string>
-	<string name="about_button">О Xash3D Android</string>
-	<string name="about_copyright">Flying With Gauss не связан с Valve или с любыми из их партнеров. Все авторские права принадлежат их соотвественным обладателям.</string>
-	<string name="action_settings">Настройки</string>
-	<string name="text_shortcut_test">Ярлык Xash3D (тест)</string>
-=======
 
 	<!--<string name="about_main" translatable="false">Xash3D Android</string>-->
 	<string name="about_copyright">SDLash3D не связан с Valve или с любыми из их партнеров. Все авторские права принадлежат их соотвественным обладателям.</string>
@@ -56,7 +40,6 @@
 		&#8226; <a href="https://github.com/SDLash3D">GitHub</a>
 	</string>
 	<string name="about_button">О Xash3D Android</string>
->>>>>>> 3192fd85
 	<string name="create_shortcut_button">Создать ярлык</string>
     <string name="select_folder">Выбрать путь игровых файлов</string>
     

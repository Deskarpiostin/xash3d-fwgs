<?xml version="1.0" encoding="utf-8"?>
<resources>
    <string name="launch_button">启动 Xash3D!</string>
    <string name="cmd_args_text">命令行参数（高级）</string>
    <string name="use_controls">启用触摸控制</string>
    <string name="use_volume">使用音量键</string>
    <string name="text_res_path">游戏资源路径</string>
    <string name="touch_set">控制设置</string>
    <string name="text_shortcut">Xash3D 快捷方式</string>
    <string name="text_shortcut_test">Xash3D_test 快捷方式</string>
    <string name="shortcut_button_save">保存快捷方式</string>
    <string name="gamedir">Mod 目录</string>
    <string name="pkgname">Mod 资源包名字（高级）</string>
    <string name="shortcut_name">快捷方式名字</string>
<<<<<<< HEAD


<!-- TODO: Remove or change this placeholder text -->

    <string name="about_main">Xash3D Android</string>

    <string name="about_copyright">Flying With Gauss不隶属于Valve或其合作伙伴。 版权归各自所有。</string>

    <string name="version_string" translatable="false">v0.17.1</string>

    <string name="about_authors">由Flying With Gauss团队移植到Android系统，成员： \n

=======
    <string name="about_copyright">SDLash3D不隶属于Valve或其合作伙伴。 版权归各自所有。</string>
    <string name="about_authors">由SDLash3D团队移植到Android系统，成员： \n
>>>>>>> 3192fd85
&#8226; a1batross\n
&#8226; mittorn \n
&#8226; nicknekit.\n

特别感谢：\n
&#8226; Uncle Mike 制作的 Xash3D 引擎\n
&#8226; Valve 制作的 《半条命》\n
&#8226; libSDL2 开发商\n</string>
<<<<<<< HEAD

    <string name="about_links">联系我们： 

	&#8226; <a href="https://vk.com/xashdroid">VK</a>

	&#8226; <a href="http://moddb.com/game/xash3d-android">ModDB</a>

	&#8226; <a href="https://github.com/FWGS">GitHub</a></string>

=======
    <string name="about_links">联系我们： \n
	&#8226; <a href="https://vk.com/xashdroid">VK</a>\n
	&#8226; <a href="http://moddb.com/game/xash3d-android">ModDB</a>\n
	&#8226; <a href="https://github.com/SDLash3D">GitHub</a></string>
>>>>>>> 3192fd85
    <string name="about_button">关于 Xash3D Android</string>
    <string name="create_shortcut_button">创建mod快捷方式</string>
    <string name="select_folder">(选择)</string>
</resources>
<|MERGE_RESOLUTION|>--- conflicted
+++ resolved
@@ -12,23 +12,8 @@
     <string name="gamedir">Mod 目录</string>
     <string name="pkgname">Mod 资源包名字（高级）</string>
     <string name="shortcut_name">快捷方式名字</string>
-<<<<<<< HEAD
-
-
-<!-- TODO: Remove or change this placeholder text -->
-
-    <string name="about_main">Xash3D Android</string>
-
-    <string name="about_copyright">Flying With Gauss不隶属于Valve或其合作伙伴。 版权归各自所有。</string>
-
-    <string name="version_string" translatable="false">v0.17.1</string>
-
-    <string name="about_authors">由Flying With Gauss团队移植到Android系统，成员： \n
-
-=======
     <string name="about_copyright">SDLash3D不隶属于Valve或其合作伙伴。 版权归各自所有。</string>
     <string name="about_authors">由SDLash3D团队移植到Android系统，成员： \n
->>>>>>> 3192fd85
 &#8226; a1batross\n
 &#8226; mittorn \n
 &#8226; nicknekit.\n
@@ -37,22 +22,10 @@
 &#8226; Uncle Mike 制作的 Xash3D 引擎\n
 &#8226; Valve 制作的 《半条命》\n
 &#8226; libSDL2 开发商\n</string>
-<<<<<<< HEAD
-
-    <string name="about_links">联系我们： 
-
-	&#8226; <a href="https://vk.com/xashdroid">VK</a>
-
-	&#8226; <a href="http://moddb.com/game/xash3d-android">ModDB</a>
-
-	&#8226; <a href="https://github.com/FWGS">GitHub</a></string>
-
-=======
     <string name="about_links">联系我们： \n
 	&#8226; <a href="https://vk.com/xashdroid">VK</a>\n
 	&#8226; <a href="http://moddb.com/game/xash3d-android">ModDB</a>\n
 	&#8226; <a href="https://github.com/SDLash3D">GitHub</a></string>
->>>>>>> 3192fd85
     <string name="about_button">关于 Xash3D Android</string>
     <string name="create_shortcut_button">创建mod快捷方式</string>
     <string name="select_folder">(选择)</string>
